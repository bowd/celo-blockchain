--- conflicted
+++ resolved
@@ -197,27 +197,20 @@
 	tx *types.Transaction
 }
 
-<<<<<<< HEAD
+// NewContractCreation creates a new transaction for deploying a new contract with
+// the given properties.
+func NewContractCreation(nonce int64, amount *BigInt, gasLimit int64, gasPrice *BigInt, data []byte) *Transaction {
+	return &Transaction{types.NewContractCreation(uint64(nonce), amount.bigint, uint64(gasLimit), gasPrice.bigint, nil, nil, common.CopyBytes(data))}
+}
+
 // NewTransaction creates a new transaction with the given properties.
 func NewTransaction(nonce int64, to *Address, amount *BigInt, gasLimit int64, gasPrice *BigInt, gasCurrency, gasFeeRecipient *Address, data []byte) *Transaction {
 	convertedGasCurrency := common.BytesToAddress(gasCurrency.GetBytes())
 	convertedGasFeeRecipient := common.BytesToAddress(gasFeeRecipient.GetBytes())
+	if to == nil {
+		return &Transaction{types.NewContractCreation(uint64(nonce), amount.bigint, uint64(gasLimit), gasPrice.bigint, &convertedGasCurrency, &convertedGasFeeRecipient, common.CopyBytes(data))}
+	}
 	return &Transaction{types.NewTransaction(uint64(nonce), to.address, amount.bigint, uint64(gasLimit), gasPrice.bigint, &convertedGasCurrency, &convertedGasFeeRecipient, common.CopyBytes(data))}
-=======
-// NewContractCreation creates a new transaction for deploying a new contract with
-// the given properties.
-func NewContractCreation(nonce int64, amount *BigInt, gasLimit int64, gasPrice *BigInt, data []byte) *Transaction {
-	return &Transaction{types.NewContractCreation(uint64(nonce), amount.bigint, uint64(gasLimit), gasPrice.bigint, common.CopyBytes(data))}
-}
-
-// NewTransaction creates a new transaction with the given properties. Contracts
-// can be created by transacting with a nil recipient.
-func NewTransaction(nonce int64, to *Address, amount *BigInt, gasLimit int64, gasPrice *BigInt, data []byte) *Transaction {
-	if to == nil {
-		return &Transaction{types.NewContractCreation(uint64(nonce), amount.bigint, uint64(gasLimit), gasPrice.bigint, common.CopyBytes(data))}
-	}
-	return &Transaction{types.NewTransaction(uint64(nonce), to.address, amount.bigint, uint64(gasLimit), gasPrice.bigint, common.CopyBytes(data))}
->>>>>>> e76047e9
 }
 
 // NewTransactionFromRLP parses a transaction from an RLP data dump.
