--- conflicted
+++ resolved
@@ -132,15 +132,12 @@
 		config.TrieCleanCache += config.TrieDirtyCache
 		config.TrieDirtyCache = 0
 	}
-<<<<<<< HEAD
 	log.Info("Allocated trie memory caches", "clean", common.StorageSize(config.TrieCleanCache)*1024*1024, "dirty", common.StorageSize(config.TrieDirtyCache)*1024*1024)
 
-=======
 	if config.GatewayFee == nil || config.GatewayFee.Cmp(common.Big0) <= 0 {
 		log.Warn("Sanitizing invalid gateway fee", "provided", config.GatewayFee, "updated", DefaultConfig.GatewayFee)
 		config.GatewayFee = new(big.Int).Set(DefaultConfig.GatewayFee)
 	}
->>>>>>> 3f005615
 	// Assemble the Ethereum object
 	chainDb, err := ctx.OpenDatabaseWithFreezer("chaindata", config.DatabaseCache, config.DatabaseHandles, config.DatabaseFreezer, "eth/db/chaindata/")
 	if err != nil {
@@ -161,14 +158,9 @@
 		engine:         CreateConsensusEngine(ctx, chainConfig, config, config.Miner.Notify, config.Miner.Noverify, chainDb),
 		shutdownChan:   make(chan bool),
 		networkID:      config.NetworkId,
-<<<<<<< HEAD
 		gasPrice:       config.Miner.GasPrice,
 		etherbase:      config.Miner.Etherbase,
-=======
-		gasPrice:       config.MinerGasPrice,
 		gatewayFee:     config.GatewayFee,
-		etherbase:      config.Etherbase,
->>>>>>> 3f005615
 		blsbase:        config.BLSbase,
 		bloomRequests:  make(chan chan *bloombits.Retrieval),
 		bloomIndexer:   NewBloomIndexer(chainDb, params.BloomBitsBlocks, params.BloomConfirms, fullHeaderChainAvailable),
@@ -225,17 +217,13 @@
 
 	eth.txPool = core.NewTxPool(config.TxPool, chainConfig, eth.blockchain)
 
-<<<<<<< HEAD
 	// Permit the downloader to use the trie cache allowance during fast sync
 	cacheLimit := cacheConfig.TrieCleanLimit + cacheConfig.TrieDirtyLimit
 	checkpoint := config.Checkpoint
 	if checkpoint == nil {
 		checkpoint = params.TrustedCheckpoints[genesisHash]
 	}
-	if eth.protocolManager, err = NewProtocolManager(chainConfig, checkpoint, config.SyncMode, config.NetworkId, eth.eventMux, eth.txPool, eth.engine, eth.blockchain, chainDb, cacheLimit, config.Whitelist, ctx.Server); err != nil {
-=======
-	if eth.protocolManager, err = NewProtocolManager(eth.chainConfig, config.SyncMode, config.NetworkId, eth.eventMux, eth.txPool, eth.engine, eth.blockchain, chainDb, config.Whitelist, ctx.Server, ctx.ProxyServer); err != nil {
->>>>>>> 3f005615
+	if eth.protocolManager, err = NewProtocolManager(chainConfig, checkpoint, config.SyncMode, config.NetworkId, eth.eventMux, eth.txPool, eth.engine, eth.blockchain, chainDb, cacheLimit, config.Whitelist, ctx.Server, ctx.ProxyServer); err != nil {
 		return nil, err
 	}
 
@@ -582,22 +570,6 @@
 func (s *Ethereum) IsMining() bool      { return s.miner.Mining() }
 func (s *Ethereum) Miner() *miner.Miner { return s.miner }
 
-<<<<<<< HEAD
-func (s *Ethereum) AccountManager() *accounts.Manager  { return s.accountManager }
-func (s *Ethereum) BlockChain() *core.BlockChain       { return s.blockchain }
-func (s *Ethereum) Config() *Config                    { return s.config }
-func (s *Ethereum) TxPool() *core.TxPool               { return s.txPool }
-func (s *Ethereum) EventMux() *event.TypeMux           { return s.eventMux }
-func (s *Ethereum) Engine() consensus.Engine           { return s.engine }
-func (s *Ethereum) ChainDb() ethdb.Database            { return s.chainDb }
-func (s *Ethereum) IsListening() bool                  { return true } // Always listening
-func (s *Ethereum) EthVersion() int                    { return int(ProtocolVersions[0]) }
-func (s *Ethereum) NetVersion() uint64                 { return s.networkID }
-func (s *Ethereum) Downloader() *downloader.Downloader { return s.protocolManager.downloader }
-func (s *Ethereum) GasFeeRecipient() common.Address    { return s.config.Etherbase }
-func (s *Ethereum) Synced() bool                       { return atomic.LoadUint32(&s.protocolManager.acceptTxs) == 1 }
-func (s *Ethereum) ArchiveMode() bool                  { return s.config.NoPruning }
-=======
 func (s *Ethereum) AccountManager() *accounts.Manager   { return s.accountManager }
 func (s *Ethereum) BlockChain() *core.BlockChain        { return s.blockchain }
 func (s *Ethereum) Config() *Config                     { return s.config }
@@ -606,12 +578,13 @@
 func (s *Ethereum) Engine() consensus.Engine            { return s.engine }
 func (s *Ethereum) ChainDb() ethdb.Database             { return s.chainDb }
 func (s *Ethereum) IsListening() bool                   { return true } // Always listening
-func (s *Ethereum) EthVersion() int                     { return int(s.protocolManager.SubProtocols[0].Version) }
+func (s *Ethereum) EthVersion() int                     { return int(ProtocolVersions[0]) }
 func (s *Ethereum) NetVersion() uint64                  { return s.networkID }
 func (s *Ethereum) Downloader() *downloader.Downloader  { return s.protocolManager.downloader }
 func (s *Ethereum) GatewayFeeRecipient() common.Address { return common.Address{} } // Full-nodes do not make use of gateway fee.
 func (s *Ethereum) GatewayFee() *big.Int                { return common.Big0 }
->>>>>>> 3f005615
+func (s *Ethereum) Synced() bool                        { return atomic.LoadUint32(&s.protocolManager.acceptTxs) == 1 }
+func (s *Ethereum) ArchiveMode() bool                   { return s.config.NoPruning }
 
 // Protocols implements node.Service, returning all the currently configured
 // network protocols to start.
