// Copyright 2015 The go-ethereum Authors
// This file is part of the go-ethereum library.
//
// The go-ethereum library is free software: you can redistribute it and/or modify
// it under the terms of the GNU Lesser General Public License as published by
// the Free Software Foundation, either version 3 of the License, or
// (at your option) any later version.
//
// The go-ethereum library is distributed in the hope that it will be useful,
// but WITHOUT ANY WARRANTY; without even the implied warranty of
// MERCHANTABILITY or FITNESS FOR A PARTICULAR PURPOSE. See the
// GNU Lesser General Public License for more details.
//
// You should have received a copy of the GNU Lesser General Public License
// along with the go-ethereum library. If not, see <http://www.gnu.org/licenses/>.

package common

import (
	"database/sql/driver"
	"encoding/hex"
	"encoding/json"
	"fmt"
	"math/big"
	"math/rand"
	"reflect"
	"strings"

	"github.com/ethereum/go-ethereum/common/hexutil"
	"golang.org/x/crypto/sha3"
)

// Lengths of hashes and addresses in bytes.
const (
	// HashLength is the expected length of the hash
	HashLength = 32
	// AddressLength is the expected length of the address
	AddressLength = 20
)

var (
	hashT       = reflect.TypeOf(Hash{})
	addressT    = reflect.TypeOf(Address{})
	ZeroAddress = BytesToAddress([]byte{})
)

// Hash represents the 32 byte Keccak256 hash of arbitrary data.
type Hash [HashLength]byte

// BytesToHash sets b to hash.
// If b is larger than len(h), b will be cropped from the left.
func BytesToHash(b []byte) Hash {
	var h Hash
	h.SetBytes(b)
	return h
}

// BigToHash sets byte representation of b to hash.
// If b is larger than len(h), b will be cropped from the left.
func BigToHash(b *big.Int) Hash { return BytesToHash(b.Bytes()) }

// HexToHash sets byte representation of s to hash.
// If b is larger than len(h), b will be cropped from the left.
func HexToHash(s string) Hash { return BytesToHash(FromHex(s)) }

// Bytes gets the byte representation of the underlying hash.
func (h Hash) Bytes() []byte { return h[:] }

// Big converts a hash to a big integer.
func (h Hash) Big() *big.Int { return new(big.Int).SetBytes(h[:]) }

// Hex converts a hash to a hex string.
func (h Hash) Hex() string { return hexutil.Encode(h[:]) }

// TerminalString implements log.TerminalStringer, formatting a string for console
// output during logging.
func (h Hash) TerminalString() string {
	return fmt.Sprintf("%x…%x", h[:3], h[29:])
}

// String implements the stringer interface and is used also by the logger when
// doing full logging into a file.
func (h Hash) String() string {
	return h.Hex()
}

// Format implements fmt.Formatter, forcing the byte slice to be formatted as is,
// without going through the stringer interface used for logging.
func (h Hash) Format(s fmt.State, c rune) {
	fmt.Fprintf(s, "%"+string(c), h[:])
}

// UnmarshalText parses a hash in hex syntax.
func (h *Hash) UnmarshalText(input []byte) error {
	return hexutil.UnmarshalFixedText("Hash", input, h[:])
}

// UnmarshalJSON parses a hash in hex syntax.
func (h *Hash) UnmarshalJSON(input []byte) error {
	return hexutil.UnmarshalFixedJSON(hashT, input, h[:])
}

// MarshalText returns the hex representation of h.
func (h Hash) MarshalText() ([]byte, error) {
	return hexutil.Bytes(h[:]).MarshalText()
}

// SetBytes sets the hash to the value of b.
// If b is larger than len(h), b will be cropped from the left.
func (h *Hash) SetBytes(b []byte) {
	if len(b) > len(h) {
		b = b[len(b)-HashLength:]
	}

	copy(h[HashLength-len(b):], b)
}

// Generate implements testing/quick.Generator.
func (h Hash) Generate(rand *rand.Rand, size int) reflect.Value {
	m := rand.Intn(len(h))
	for i := len(h) - 1; i > m; i-- {
		h[i] = byte(rand.Uint32())
	}
	return reflect.ValueOf(h)
}

// Scan implements Scanner for database/sql.
func (h *Hash) Scan(src interface{}) error {
	srcB, ok := src.([]byte)
	if !ok {
		return fmt.Errorf("can't scan %T into Hash", src)
	}
	if len(srcB) != HashLength {
		return fmt.Errorf("can't scan []byte of len %d into Hash, want %d", len(srcB), HashLength)
	}
	copy(h[:], srcB)
	return nil
}

// Value implements valuer for database/sql.
func (h Hash) Value() (driver.Value, error) {
	return h[:], nil
}

// ImplementsGraphQLType returns true if Hash implements the specified GraphQL type.
func (_ Hash) ImplementsGraphQLType(name string) bool { return name == "Bytes32" }

// UnmarshalGraphQL unmarshals the provided GraphQL query data.
func (h *Hash) UnmarshalGraphQL(input interface{}) error {
	var err error
	switch input := input.(type) {
	case string:
		*h = HexToHash(input)
	default:
		err = fmt.Errorf("Unexpected type for Bytes32: %v", input)
	}
	return err
}

// UnprefixedHash allows marshaling a Hash without 0x prefix.
type UnprefixedHash Hash

// UnmarshalText decodes the hash from hex. The 0x prefix is optional.
func (h *UnprefixedHash) UnmarshalText(input []byte) error {
	return hexutil.UnmarshalFixedUnprefixedText("UnprefixedHash", input, h[:])
}

// MarshalText encodes the hash as hex.
func (h UnprefixedHash) MarshalText() ([]byte, error) {
	return []byte(hex.EncodeToString(h[:])), nil
}

/////////// Address

// Address represents the 20 byte address of an Ethereum account.
type Address [AddressLength]byte

// BytesToAddress returns Address with value b.
// If b is larger than len(h), b will be cropped from the left.
func BytesToAddress(b []byte) Address {
	var a Address
	a.SetBytes(b)
	return a
}

// BigToAddress returns Address with byte values of b.
// If b is larger than len(h), b will be cropped from the left.
func BigToAddress(b *big.Int) Address { return BytesToAddress(b.Bytes()) }

// HexToAddress returns Address with byte values of s.
// If s is larger than len(h), s will be cropped from the left.
func HexToAddress(s string) Address { return BytesToAddress(FromHex(s)) }

// IsHexAddress verifies whether a string can represent a valid hex-encoded
// Ethereum address or not.
func IsHexAddress(s string) bool {
	if hasHexPrefix(s) {
		s = s[2:]
	}
	return len(s) == 2*AddressLength && isHex(s)
}

// Bytes gets the string representation of the underlying address.
func (a Address) Bytes() []byte { return a[:] }

// Hash converts an address to a hash by left-padding it with zeros.
func (a Address) Hash() Hash { return BytesToHash(a[:]) }

// Hex returns an EIP55-compliant hex string representation of the address.
func (a Address) Hex() string {
	unchecksummed := hex.EncodeToString(a[:])
	sha := sha3.NewLegacyKeccak256()
	sha.Write([]byte(unchecksummed))
	hash := sha.Sum(nil)

	result := []byte(unchecksummed)
	for i := 0; i < len(result); i++ {
		hashByte := hash[i/2]
		if i%2 == 0 {
			hashByte = hashByte >> 4
		} else {
			hashByte &= 0xf
		}
		if result[i] > '9' && hashByte > 7 {
			result[i] -= 32
		}
	}
	return "0x" + string(result)
}

// String implements fmt.Stringer.
func (a Address) String() string {
	return a.Hex()
}

// Format implements fmt.Formatter, forcing the byte slice to be formatted as is,
// without going through the stringer interface used for logging.
func (a Address) Format(s fmt.State, c rune) {
	fmt.Fprintf(s, "%"+string(c), a[:])
}

// SetBytes sets the address to the value of b.
// If b is larger than len(a) it will panic.
func (a *Address) SetBytes(b []byte) {
	if len(b) > len(a) {
		b = b[len(b)-AddressLength:]
	}
	copy(a[AddressLength-len(b):], b)
}

// MarshalText returns the hex representation of a.
func (a Address) MarshalText() ([]byte, error) {
	return hexutil.Bytes(a[:]).MarshalText()
}

// UnmarshalText parses a hash in hex syntax.
func (a *Address) UnmarshalText(input []byte) error {
	return hexutil.UnmarshalFixedText("Address", input, a[:])
}

// UnmarshalJSON parses a hash in hex syntax.
func (a *Address) UnmarshalJSON(input []byte) error {
	return hexutil.UnmarshalFixedJSON(addressT, input, a[:])
}

// Scan implements Scanner for database/sql.
func (a *Address) Scan(src interface{}) error {
	srcB, ok := src.([]byte)
	if !ok {
		return fmt.Errorf("can't scan %T into Address", src)
	}
	if len(srcB) != AddressLength {
		return fmt.Errorf("can't scan []byte of len %d into Address, want %d", len(srcB), AddressLength)
	}
	copy(a[:], srcB)
	return nil
}

// Value implements valuer for database/sql.
func (a Address) Value() (driver.Value, error) {
	return a[:], nil
}

<<<<<<< HEAD
// Converts an array of addresses to an array of their hex strings.  Used for printing out an array of addresses
func ConvertToStringSlice(addresses []Address) []string {
	returnList := make([]string, len(addresses))

	for i, address := range addresses {
		returnList[i] = address.Hex()
	}

	return returnList
=======
// ImplementsGraphQLType returns true if Hash implements the specified GraphQL type.
func (a Address) ImplementsGraphQLType(name string) bool { return name == "Address" }

// UnmarshalGraphQL unmarshals the provided GraphQL query data.
func (a *Address) UnmarshalGraphQL(input interface{}) error {
	var err error
	switch input := input.(type) {
	case string:
		*a = HexToAddress(input)
	default:
		err = fmt.Errorf("Unexpected type for Address: %v", input)
	}
	return err
>>>>>>> e76047e9
}

// UnprefixedAddress allows marshaling an Address without 0x prefix.
type UnprefixedAddress Address

// UnmarshalText decodes the address from hex. The 0x prefix is optional.
func (a *UnprefixedAddress) UnmarshalText(input []byte) error {
	return hexutil.UnmarshalFixedUnprefixedText("UnprefixedAddress", input, a[:])
}

// MarshalText encodes the address as hex.
func (a UnprefixedAddress) MarshalText() ([]byte, error) {
	return []byte(hex.EncodeToString(a[:])), nil
}

// MixedcaseAddress retains the original string, which may or may not be
// correctly checksummed
type MixedcaseAddress struct {
	addr     Address
	original string
}

// NewMixedcaseAddress constructor (mainly for testing)
func NewMixedcaseAddress(addr Address) MixedcaseAddress {
	return MixedcaseAddress{addr: addr, original: addr.Hex()}
}

// NewMixedcaseAddressFromString is mainly meant for unit-testing
func NewMixedcaseAddressFromString(hexaddr string) (*MixedcaseAddress, error) {
	if !IsHexAddress(hexaddr) {
		return nil, fmt.Errorf("Invalid address")
	}
	a := FromHex(hexaddr)
	return &MixedcaseAddress{addr: BytesToAddress(a), original: hexaddr}, nil
}

// UnmarshalJSON parses MixedcaseAddress
func (ma *MixedcaseAddress) UnmarshalJSON(input []byte) error {
	if err := hexutil.UnmarshalFixedJSON(addressT, input, ma.addr[:]); err != nil {
		return err
	}
	return json.Unmarshal(input, &ma.original)
}

// MarshalJSON marshals the original value
func (ma *MixedcaseAddress) MarshalJSON() ([]byte, error) {
	if strings.HasPrefix(ma.original, "0x") || strings.HasPrefix(ma.original, "0X") {
		return json.Marshal(fmt.Sprintf("0x%s", ma.original[2:]))
	}
	return json.Marshal(fmt.Sprintf("0x%s", ma.original))
}

// Address returns the address
func (ma *MixedcaseAddress) Address() Address {
	return ma.addr
}

// String implements fmt.Stringer
func (ma *MixedcaseAddress) String() string {
	if ma.ValidChecksum() {
		return fmt.Sprintf("%s [chksum ok]", ma.original)
	}
	return fmt.Sprintf("%s [chksum INVALID]", ma.original)
}

// ValidChecksum returns true if the address has valid checksum
func (ma *MixedcaseAddress) ValidChecksum() bool {
	return ma.original == ma.addr.Hex()
}

// Original returns the mixed-case input string
func (ma *MixedcaseAddress) Original() string {
	return ma.original
}<|MERGE_RESOLUTION|>--- conflicted
+++ resolved
@@ -281,7 +281,6 @@
 	return a[:], nil
 }
 
-<<<<<<< HEAD
 // Converts an array of addresses to an array of their hex strings.  Used for printing out an array of addresses
 func ConvertToStringSlice(addresses []Address) []string {
 	returnList := make([]string, len(addresses))
@@ -291,7 +290,8 @@
 	}
 
 	return returnList
-=======
+}
+
 // ImplementsGraphQLType returns true if Hash implements the specified GraphQL type.
 func (a Address) ImplementsGraphQLType(name string) bool { return name == "Address" }
 
@@ -305,7 +305,6 @@
 		err = fmt.Errorf("Unexpected type for Address: %v", input)
 	}
 	return err
->>>>>>> e76047e9
 }
 
 // UnprefixedAddress allows marshaling an Address without 0x prefix.
