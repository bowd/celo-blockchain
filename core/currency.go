--- conflicted
+++ resolved
@@ -225,11 +225,7 @@
 		log.Trace("CurrencyOperator.retrieveExchangeRates - Calling medianRate", "sortedOraclesAddress", sortedOraclesAddress.Hex(),
 			"gas currency", gasCurrencyAddress.Hex())
 
-<<<<<<< HEAD
-		if leftoverGas, err := co.iEvmH.MakeCall(*sortedOraclesAddress, medianRateFuncABI, "medianRate", []interface{}{gasCurrencyAddress}, &returnArray, 20000, nil, nil); err != nil {
-=======
 		if leftoverGas, err := co.iEvmH.MakeStaticCall(*sortedOraclesAddress, medianRateFuncABI, "medianRate", []interface{}{gasCurrencyAddress}, &returnArray, 20000, nil, nil); err != nil {
->>>>>>> cb9a205a
 			log.Error("CurrencyOperator.retrieveExchangeRates - SortedOracles.medianRate invocation error", "leftoverGas", leftoverGas, "err", err)
 			continue
 		} else {
