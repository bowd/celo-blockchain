--- conflicted
+++ resolved
@@ -21,6 +21,7 @@
 	"errors"
 	"fmt"
 	"io"
+	"math/big"
 	"unsafe"
 
 	"github.com/ethereum/go-ethereum/common"
@@ -54,15 +55,7 @@
 	Bloom             Bloom  `json:"logsBloom"         gencodec:"required"`
 	Logs              []*Log `json:"logs"              gencodec:"required"`
 
-<<<<<<< HEAD
-	// Celo fields
-	AttestationRequests []AttestationRequest
-
-	// Implementation fields: These fields are added by geth when processing a transaction.
-	// They are stored in the chain database.
-=======
 	// Implementation fields (don't reorder!)
->>>>>>> 22001689
 	TxHash          common.Hash    `json:"transactionHash" gencodec:"required"`
 	ContractAddress common.Address `json:"contractAddress"`
 	GasUsed         uint64         `json:"gasUsed" gencodec:"required"`
@@ -91,23 +84,11 @@
 	Logs              []*Log
 }
 
-<<<<<<< HEAD
 // storedReceiptRLP is the storage encoding of a receipt.
 type storedReceiptRLP struct {
-	PostStateOrStatus   []byte
-	CumulativeGasUsed   uint64
-	Logs                []*LogForStorage
-	AttestationRequests []AttestationRequest
-=======
-type receiptStorageRLP struct {
 	PostStateOrStatus []byte
 	CumulativeGasUsed uint64
-	Bloom             Bloom
-	TxHash            common.Hash
-	ContractAddress   common.Address
 	Logs              []*LogForStorage
-	GasUsed           uint64
->>>>>>> 22001689
 }
 
 // NewReceipt creates a barebone transaction receipt, copying the init fields.
@@ -184,22 +165,10 @@
 // EncodeRLP implements rlp.Encoder, and flattens all content fields of a receipt
 // into an RLP stream.
 func (r *ReceiptForStorage) EncodeRLP(w io.Writer) error {
-<<<<<<< HEAD
 	enc := &storedReceiptRLP{
-		PostStateOrStatus:   (*Receipt)(r).statusEncoding(),
-		CumulativeGasUsed:   r.CumulativeGasUsed,
-		Logs:                make([]*LogForStorage, len(r.Logs)),
-		AttestationRequests: r.AttestationRequests,
-=======
-	enc := &receiptStorageRLP{
 		PostStateOrStatus: (*Receipt)(r).statusEncoding(),
 		CumulativeGasUsed: r.CumulativeGasUsed,
-		Bloom:             r.Bloom,
-		TxHash:            r.TxHash,
-		ContractAddress:   r.ContractAddress,
 		Logs:              make([]*LogForStorage, len(r.Logs)),
-		GasUsed:           r.GasUsed,
->>>>>>> 22001689
 	}
 	for i, log := range r.Logs {
 		enc.Logs[i] = (*LogForStorage)(log)
@@ -228,8 +197,6 @@
 	for i, log := range stored.Logs {
 		r.Logs[i] = (*Log)(log)
 	}
-
-	r.AttestationRequests = stored.AttestationRequests
 
 	r.Bloom = CreateBloom(Receipts{(*Receipt)(r)})
 
