--- conflicted
+++ resolved
@@ -95,19 +95,13 @@
 	// TODO: make this cost variable- https://github.com/celo-org/geth/issues/250
 	FractionMulExpGas uint64 = 1050 // Cost of performing multiplication and exponentiation of fractions to an exponent of up to 10^3.
 	// TODO(kobigurk):  Figure out what the actual gas cost of this contract should be.
-<<<<<<< HEAD
-	ProofOfPossessionGas     uint64 = 50000 // Cost of verifying a BLS proof of possession.
-	GetValidatorGas          uint64 = 5000  // Cost of reading a validator's address.
-	GetEpochSizeGas          uint64 = 1000  // Cost of querying the number of blocks in an epoch.
-	GetParentSealBitmapGas   uint64 = 5000  // Cost of reading the parent seal bitmap from the chain.
-	GetVerifiedSealBitmapGas uint64 = 55000 // Cost of verifying the seal on a given RLP encoded header.
-=======
 	ProofOfPossessionGas        uint64 = 50000 // Cost of verifying a BLS proof of possession.
 	GetValidatorGas             uint64 = 5000  // Cost of reading a validator's address.
 	GetEpochSizeGas             uint64 = 1000  // Cost of querying the number of blocks in an epoch.
 	GetBlockNumberFromHeaderGas uint64 = 10000 // Cost of decoding a block header.
 	HashHeaderGas               uint64 = 20000 // Cost of hashing a block header.
->>>>>>> d64872c1
+	GetParentSealBitmapGas      uint64 = 5000  // Cost of reading the parent seal bitmap from the chain.
+	GetVerifiedSealBitmapGas    uint64 = 55000 // Cost of verifying the seal on a given RLP encoded header.
 )
 
 var (
