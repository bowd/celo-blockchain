--- conflicted
+++ resolved
@@ -41,11 +41,6 @@
 	handshakeTimeout = 5 * time.Second
 )
 
-<<<<<<< HEAD
-=======
-type announceMsgHandler func(common.Address, consensus.Peer, []byte) error
-
->>>>>>> 63ea5a88
 // HandleMsg implements consensus.Handler.HandleMsg
 func (sb *Backend) HandleMsg(addr common.Address, msg p2p.Msg, peer consensus.Peer) (bool, error) {
 	logger := sb.logger.New("func", "HandleMsg")
@@ -53,11 +48,8 @@
 	defer sb.coreMu.Unlock()
 
 	if istanbul.IsIstanbulMsg(msg) {
-<<<<<<< HEAD
-		if (!sb.coreStarted && !sb.config.Proxy) && (msg.Code == istanbul.ConsensusMsg) {
-=======
-		if (!sb.coreStarted && !sb.IsProxy()) && (msg.Code == istanbul.ConsensusMsg) {
->>>>>>> 63ea5a88
+		// Only a running validator or proxy should handle consensus messages
+		if (msg.Code == istanbul.ConsensusMsg) && (!sb.IsValidating() && !sb.IsProxy()) {
 			return true, istanbul.ErrStoppedEngine
 		}
 
@@ -76,52 +68,40 @@
 			return true, errors.New("No proxy or proxied validator found")
 		}
 
-<<<<<<< HEAD
 		if sb.IsProxy() {
-		   // This will handle the following messages:
-		   // 1) ValEnodesShareMsg
-		   // 2) FwdMsg
-		   // 3) ConsensusMsg
-		   // 4) EnodeCertificateMsg
-		   handled, error := sb.proxyHandler.HandleMsg(peer, msg.Code, data)
-		   if handled {
-		      return handled, error
-		   }
+			// This will handle the following messages:
+			// 1) ValEnodesShareMsg
+			// 2) FwdMsg
+			// 3) ConsensusMsg
+			// 4) EnodeCertificateMsg
+			handled, error := sb.proxyHandler.HandleMsg(peer, msg.Code, data)
+			if handled {
+				return handled, error
+			}
 		} else if sb.IsValidating() {
-		  if msg.Code == istanbul.ConsensusMsg {
-		     go sb.istanbulEventMux.Post(istanbul.MessageEvent{
-			Payload: data,
-		     })
-		     return true, nil
-		  } else if msg.Code == istanbul.EnodeCertificateMsg {
-		    go sb.handleEnodeCertificateMsg(peer, data)
-		    return true, nil
-		  }
+			if msg.Code == istanbul.ConsensusMsg {
+				go sb.istanbulEventMux.Post(istanbul.MessageEvent{
+					Payload: data,
+				})
+				return true, nil
+			} else if msg.Code == istanbul.EnodeCertificateMsg {
+				go sb.handleEnodeCertificateMsg(peer, data)
+				return true, nil
+			}
 		}
 
 		// Handle gossip messages (which ALL node types, other than light nodes, need to handle)
 		if msg.Code == istanbul.QueryEnodeMsg {
-		   go sb.handleQueryEnodeMsg(addr, peer, data)
-		   return true, nil
+			go sb.handleQueryEnodeMsg(addr, peer, data)
+			return true, nil
 		} else if msg.Code == istanbul.VersionCertificatesMsg {
-		  go sb.handleVersionCertificatesMsg(addr, peer, data)
-		  return true, nil
-=======
-		if msg.Code == istanbul.ConsensusMsg {
-			err := sb.handleConsensusMsg(peer, data)
-			return true, err
-		} else if msg.Code == istanbul.FwdMsg {
-			err := sb.handleFwdMsg(peer, data)
-			return true, err
-		} else if announceHandlerFunc, ok := sb.istanbulAnnounceMsgHandlers[msg.Code]; ok { // Note that the valEnodeShare message is handled here as well
-			go announceHandlerFunc(addr, peer, data)
+			go sb.handleVersionCertificatesMsg(addr, peer, data)
 			return true, nil
->>>>>>> 63ea5a88
 		} else if msg.Code == istanbul.ValidatorHandshakeMsg {
 			logger.Warn("Received unexpected Istanbul validator handshake message")
 			return true, nil
 		}
-		
+
 		// If we got here, then that means that there is an istanbul message type that either there
 		// is an istanbul message that is not handled, or it's a forward message not handled (e.g. a
 		// node other than a proxy received the message).
@@ -129,80 +109,6 @@
 		return false, nil
 	}
 	return false, nil
-}
-
-// Handle an incoming consensus msg
-func (sb *Backend) handleConsensusMsg(peer consensus.Peer, payload []byte) error {
-<<<<<<< HEAD
-=======
-	if sb.config.Proxy {
-		// Verify that this message is not from the proxied peer
-		if reflect.DeepEqual(peer, sb.proxiedPeer) {
-			sb.logger.Warn("Got a consensus message from the proxied validator. Ignoring it", "from", peer.Node().ID())
-			return nil
-		}
-
-		msg := new(istanbul.Message)
-
-		// Verify that this message is created by a legitimate validator before forwarding.
-		checkValidatorSignature := func(data []byte, sig []byte) (common.Address, error) {
-			block := sb.currentBlock()
-			valSet := sb.getValidators(block.Number().Uint64(), block.Hash())
-			return istanbul.CheckValidatorSignature(valSet, data, sig)
-		}
-		if err := msg.FromPayload(payload, checkValidatorSignature); err != nil {
-			sb.logger.Error("Got a consensus message signed by a non validator.", "err", err)
-			return errNonValidatorMessage
-		}
-
-		// Need to forward the message to the proxied validator
-		sb.logger.Trace("Forwarding consensus message to proxied validator", "from", peer.Node().ID())
-		if sb.proxiedPeer != nil {
-			go sb.proxiedPeer.Send(istanbul.ConsensusMsg, payload)
-		}
-	} else { // The case when this node is a validator
-		go sb.istanbulEventMux.Post(istanbul.MessageEvent{
-			Payload: payload,
-		})
-	}
-
-	return nil
-}
-
-// Handle an incoming forward msg
-func (sb *Backend) handleFwdMsg(peer consensus.Peer, payload []byte) error {
-	// Ignore the message if this node it not a proxy
-	if !sb.config.Proxy {
-		sb.logger.Warn("Got a forward consensus message and this node is not a proxy. Ignoring it", "from", peer.Node().ID())
-		return nil
-	}
-
-	// Verify that it's coming from the proxied peer
-	if !reflect.DeepEqual(peer, sb.proxiedPeer) {
-		sb.logger.Warn("Got a forward consensus message from a non proxied validator. Ignoring it", "from", peer.Node().ID())
-		return nil
-	}
-
-	istMsg := new(istanbul.Message)
-
-	// An Istanbul FwdMsg doesn't have a signature since it's coming from a trusted peer and
-	// the wrapped message is already signed by the proxied validator.
-	if err := istMsg.FromPayload(payload, nil); err != nil {
-		sb.logger.Error("Failed to decode message from payload", "from", peer.Node().ID(), "err", err)
-		return err
-	}
-
-	var fwdMsg *istanbul.ForwardMessage
-	err := istMsg.Decode(&fwdMsg)
-	if err != nil {
-		sb.logger.Error("Failed to decode a ForwardMessage", "from", peer.Node().ID(), "err", err)
-		return err
-	}
-
-	sb.logger.Trace("Forwarding a message", "msg code", fwdMsg.Code)
-	go sb.Multicast(fwdMsg.DestAddresses, fwdMsg.Msg, fwdMsg.Code, false)
->>>>>>> 63ea5a88
-	return nil
 }
 
 func (sb *Backend) shouldHandleDelegateSign() bool {
@@ -355,9 +261,9 @@
 	if sb.IsProxy() && isProxiedPeer {
 		sb.proxyHandler.RegisterProxiedValidator(peer)
 	} else if sb.IsProxiedValidator() {
-	        if err := sb.proxyHandler.RegisterProxy(peer); err != nil {
-		   return err
-		}		
+		if err := sb.proxyHandler.RegisterProxy(peer); err != nil {
+			return err
+		}
 	}
 
 	if err := sb.sendVersionCertificateTable(peer); err != nil {
@@ -371,7 +277,7 @@
 	if sb.IsProxy() && isProxiedPeer {
 		sb.proxyHandler.UnregisterProxiedValidator(peer)
 	} else if sb.IsProxiedValidator() {
-	        sb.proxyHandler.UnregisterProxy(peer)
+		sb.proxyHandler.UnregisterProxy(peer)
 	}
 }
 
@@ -516,7 +422,7 @@
 	// to its val enode table, which occurs if the proxied validator sends back
 	// the enode certificate to this proxy.
 	if sb.IsProxy() {
-	        sb.proxyHandler.SendEnodeCertificateMsgToProxiedValidator(&msg)
+		sb.proxyHandler.SendEnodeCertificateMsgToProxiedValidator(&msg)
 		return false, nil
 	}
 
