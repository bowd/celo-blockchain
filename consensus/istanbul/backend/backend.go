--- conflicted
+++ resolved
@@ -165,23 +165,13 @@
 	config           *istanbul.Config
 	istanbulEventMux *event.TypeMux
 
-<<<<<<< HEAD
 	address          common.Address              // Ethereum address of the signing key
 	publicKey        *ecdsa.PublicKey            // The signer public key
 	decryptFn        istanbul.DecryptFn          // Decrypt function to decrypt ECIES ciphertext
 	signFn           istanbul.SignerFn           // Signer function to authorize hashes with
-	signHashBLSFn    istanbul.BLSSignerFn        // Signer function to authorize hashes using BLS with
-	signMessageBLSFn istanbul.BLSMessageSignerFn // Signer function to authorize messages using BLS with
+	signBLSFn istanbul.BLSSignerFn 				 // Signer function to authorize BLS messages
 	signFnMu         sync.RWMutex                // Protects the signer fields
 	signBLSFnMu      sync.RWMutex                // Protects the BLS signer fields
-=======
-	address   common.Address       // Ethereum address of the signing key
-	publicKey *ecdsa.PublicKey     // The signer public key
-	decryptFn istanbul.DecryptFn   // Decrypt function to decrypt ECIES ciphertext
-	signFn    istanbul.SignerFn    // Signer function to authorize hashes with
-	signBLSFn istanbul.BLSSignerFn // Signer function to authorize BLS messages
-	signFnMu  sync.RWMutex         // Protects the signer fields
->>>>>>> 484f45db
 
 	core         istanbulCore.Engine
 	logger       log.Logger
@@ -726,28 +716,9 @@
 	if sb.signBLSFn == nil {
 		return blscrypto.SerializedSignature{}, errInvalidSigningFn
 	}
-<<<<<<< HEAD
 	sb.signBLSFnMu.RLock()
 	defer sb.signBLSFnMu.RUnlock()
-	return sb.signHashBLSFn(accounts.Account{Address: sb.address}, data)
-}
-
-func (sb *Backend) SignBLSWithCompositeHash(data []byte) (blscrypto.SerializedSignature, error) {
-	if sb.signMessageBLSFn == nil {
-		return blscrypto.SerializedSignature{}, errInvalidSigningFn
-	}
-	sb.signBLSFnMu.RLock()
-	defer sb.signBLSFnMu.RUnlock()
-	// Currently, ExtraData is unused. In the future, it could include data that could be used to introduce
-	// "firmware-level" protection. Such data could include data that the SNARK doesn't necessarily need,
-	// such as the block number, which can be used by a hardware wallet to see that the block number
-	// is incrementing, without having to perform the two-level hashing, just one-level fast hashing.
-	return sb.signMessageBLSFn(accounts.Account{Address: sb.address}, data, []byte{})
-=======
-	sb.signFnMu.RLock()
-	defer sb.signFnMu.RUnlock()
 	return sb.signBLSFn(accounts.Account{Address: sb.address}, data, extra, useComposite)
->>>>>>> 484f45db
 }
 
 // CheckSignature implements istanbul.Backend.CheckSignature
