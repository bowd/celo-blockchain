// Copyright 2017 The go-ethereum Authors
// This file is part of the go-ethereum library.
//
// The go-ethereum library is free software: you can redistribute it and/or modify
// it under the terms of the GNU Lesser General Public License as published by
// the Free Software Foundation, either version 3 of the License, or
// (at your option) any later version.
//
// The go-ethereum library is distributed in the hope that it will be useful,
// but WITHOUT ANY WARRANTY; without even the implied warranty of
// MERCHANTABILITY or FITNESS FOR A PARTICULAR PURPOSE. See the
// GNU Lesser General Public License for more details.
//
// You should have received a copy of the GNU Lesser General Public License
// along with the go-ethereum library. If not, see <http://www.gnu.org/licenses/>.

package backend

import (
	"errors"
	"fmt"
	"math/big"
	"sync"
	"time"

	blscrypto "github.com/ethereum/go-ethereum/crypto/bls"

	"github.com/ethereum/go-ethereum/accounts"
	"github.com/ethereum/go-ethereum/common"
	"github.com/ethereum/go-ethereum/consensus"
	"github.com/ethereum/go-ethereum/consensus/istanbul"
	"github.com/ethereum/go-ethereum/consensus/istanbul/backend/internal/enodes"
	istanbulCore "github.com/ethereum/go-ethereum/consensus/istanbul/core"
	"github.com/ethereum/go-ethereum/consensus/istanbul/validator"
	"github.com/ethereum/go-ethereum/contract_comm/election"
	comm_errors "github.com/ethereum/go-ethereum/contract_comm/errors"
	"github.com/ethereum/go-ethereum/contract_comm/random"
	"github.com/ethereum/go-ethereum/contract_comm/validators"
	"github.com/ethereum/go-ethereum/core"
	"github.com/ethereum/go-ethereum/core/state"
	"github.com/ethereum/go-ethereum/core/types"
	"github.com/ethereum/go-ethereum/crypto"
	"github.com/ethereum/go-ethereum/ethdb"
	"github.com/ethereum/go-ethereum/event"
	"github.com/ethereum/go-ethereum/log"
	"github.com/ethereum/go-ethereum/metrics"
	"github.com/ethereum/go-ethereum/p2p"
	"github.com/ethereum/go-ethereum/p2p/enode"
	"github.com/ethereum/go-ethereum/rlp"
	lru "github.com/hashicorp/golang-lru"
)

const (
	// fetcherID is the ID indicates the block is from Istanbul engine
	fetcherID = "istanbul"
)

var (
	// errInvalidSigningFn is returned when the consensus signing function is invalid.
	errInvalidSigningFn = errors.New("invalid signing function for istanbul messages")

	// errProxyAlreadySet is returned if a user tries to add a proxy that is already set.
	// TODO - When we support multiple sentries per validator, this error will become irrelevant.
	errProxyAlreadySet = errors.New("proxy already set")

	// errNoProxyConnection is returned when a proxied validator is not connected to a proxy
	errNoProxyConnection = errors.New("proxied validator not connected to a proxy")

	// errNotProxy is returned when the current node is expected to be a proxy
	errNotProxy = errors.New("this node is not a proxy")

	// errNoBlockHeader is returned when the requested block header could not be found.
	errNoBlockHeader = errors.New("failed to retrieve block header")

	// errOldAnnounceMessage is returned when the received announce message's block number is earlier
	// than a previous received message
	errOldAnnounceMessage = errors.New("old announce message")
)

// Information about the proxy for a proxied validator
type proxyInfo struct {
	node         *enode.Node    // Enode for the internal network interface
	externalNode *enode.Node    // Enode for the external network interface
	peer         consensus.Peer // Connected proxy peer.  Is nil if this node is not connected to the proxy
}

// New creates an Ethereum backend for Istanbul core engine.
func New(config *istanbul.Config, db ethdb.Database) consensus.Istanbul {
	// Allocate the snapshot caches and create the engine
	logger := log.New()
	recentSnapshots, err := lru.NewARC(inmemorySnapshots)
	if err != nil {
		logger.Crit("Failed to create recent snapshots cache", "err", err)
	}
	peerRecentMessages, err := lru.NewARC(inmemoryPeers)
	if err != nil {
		logger.Crit("Failed to create recent messages cache", "err", err)
	}
	selfRecentMessages, err := lru.NewARC(inmemoryMessages)
	if err != nil {
		logger.Crit("Failed to create known messages cache", "err", err)
	}
	backend := &Backend{
		config:                             config,
		istanbulEventMux:                   new(event.TypeMux),
		logger:                             logger,
		db:                                 db,
		commitCh:                           make(chan *types.Block, 1),
		recentSnapshots:                    recentSnapshots,
		coreStarted:                        false,
		announceRunning:                    false,
		peerRecentMessages:                 peerRecentMessages,
		selfRecentMessages:                 selfRecentMessages,
		announceThreadWg:                   new(sync.WaitGroup),
		announceThreadQuit:                 make(chan struct{}),
		generateAndGossipAnnounceCh:        make(chan struct{}),
		lastAnnounceGossiped:               make(map[common.Address]time.Time),
		lastSignedAnnounceVersionsGossiped: make(map[common.Address]time.Time),
		valEnodesShareWg:                   new(sync.WaitGroup),
		valEnodesShareQuit:                 make(chan struct{}),
		finalizationTimer:                  metrics.NewRegisteredTimer("consensus/istanbul/backend/finalize", nil),
		rewardDistributionTimer:            metrics.NewRegisteredTimer("consensus/istanbul/backend/rewards", nil),
	}
	backend.core = istanbulCore.New(backend, backend.config)

	backend.logger = istanbul.NewIstLogger(
		func() *big.Int {
			if backend.core != nil && backend.core.CurrentView() != nil {
				return backend.core.CurrentView().Round
			}
			return common.Big0
		},
	)

	vph := &validatorPeerHandler{sb: backend}
	valEnodeTable, err := enodes.OpenValidatorEnodeDB(config.ValidatorEnodeDBPath, vph)
	if err != nil {
		logger.Crit("Can't open ValidatorEnodeDB", "err", err, "dbpath", config.ValidatorEnodeDBPath)
	}
	backend.valEnodeTable = valEnodeTable

	signedAnnounceVersionTable, err := enodes.OpenSignedAnnounceVersionDB(config.SignedAnnounceVersionDBPath)
	if err != nil {
		logger.Crit("Can't open SignedAnnounceVersionDB", "err", err, "dbpath", config.SignedAnnounceVersionDBPath)
	}
	backend.signedAnnounceVersionTable = signedAnnounceVersionTable

	// Set the handler functions for each istanbul message type
	backend.istanbulAnnounceMsgHandlers = make(map[uint64]announceMsgHandler)
	backend.istanbulAnnounceMsgHandlers[istanbulAnnounceMsg] = backend.handleAnnounceMsg
	backend.istanbulAnnounceMsgHandlers[istanbulValEnodesShareMsg] = backend.handleValEnodesShareMsg
	backend.istanbulAnnounceMsgHandlers[istanbulSignedAnnounceVersionsMsg] = backend.handleSignedAnnounceVersionsMsg
	backend.istanbulAnnounceMsgHandlers[istanbulVersionedEnodeMsg] = backend.handleVersionedEnodeMsg

	return backend
}

// ----------------------------------------------------------------------------

type Backend struct {
	config           *istanbul.Config
	istanbulEventMux *event.TypeMux

	address          common.Address              // Ethereum address of the signing key
	decryptFn        istanbul.DecryptFn          // Decrypt function to decrypt ECIES ciphertext
	signFn           istanbul.SignerFn           // Signer function to authorize hashes with
	signHashBLSFn    istanbul.BLSSignerFn        // Signer function to authorize hashes using BLS with
	signMessageBLSFn istanbul.BLSMessageSignerFn // Signer function to authorize messages using BLS with
	signFnMu         sync.RWMutex                // Protects the signer fields

	core         istanbulCore.Engine
	logger       log.Logger
	db           ethdb.Database
	chain        consensus.ChainReader
	currentBlock func() *types.Block
	hasBadBlock  func(hash common.Hash) bool
	stateAt      func(hash common.Hash) (*state.StateDB, error)

	processBlock  func(block *types.Block, statedb *state.StateDB) (types.Receipts, []*types.Log, uint64, error)
	validateState func(block *types.Block, statedb *state.StateDB, receipts types.Receipts, usedGas uint64) error

	// the channels for istanbul engine notifications
	commitCh          chan *types.Block
	proposedBlockHash common.Hash
	sealMu            sync.Mutex
	coreStarted       bool
	coreMu            sync.RWMutex

	// Snapshots for recent blocks to speed up reorgs
	recentSnapshots *lru.ARCCache

	// event subscription for ChainHeadEvent event
	broadcaster consensus.Broadcaster

	// interface to the p2p server
	p2pserver consensus.P2PServer

	peerRecentMessages *lru.ARCCache // the cache of peer's recent messages
	selfRecentMessages *lru.ARCCache // the cache of self recent messages

	lastAnnounceGossiped   map[common.Address]time.Time
	lastAnnounceGossipedMu sync.RWMutex

	valEnodeTable *enodes.ValidatorEnodeDB

	signedAnnounceVersionTable           *enodes.SignedAnnounceVersionDB
	lastSignedAnnounceVersionsGossiped   map[common.Address]time.Time
	lastSignedAnnounceVersionsGossipedMu sync.RWMutex

	announceRunning             bool
	announceMu                  sync.RWMutex
	announceThreadWg            *sync.WaitGroup
	announceThreadQuit          chan struct{}
	generateAndGossipAnnounceCh chan struct{}

	// The versioned enode message most recently generated if this is a validator
	// or received by a proxied validator if this is a proxy.
	// Used for proving itself as a validator in the handshake. The entire
	// istanbul.Message is saved to keep the signature.
	versionedEnodeMsg   *istanbul.Message
	versionedEnodeMsgMu sync.RWMutex

	valEnodesShareWg   *sync.WaitGroup
	valEnodesShareQuit chan struct{}

	// Validator's proxy
	proxyNode *proxyInfo

	// Right now, we assume that there is at most one proxied peer for a proxy
	// Proxy's validator
	proxiedPeer consensus.Peer

	delegateSignFeed  event.Feed
	delegateSignScope event.SubscriptionScope

	// Metric timer used to record block finalization times.
	finalizationTimer metrics.Timer
	// Metric timer used to record epoch reward distribution times.
	rewardDistributionTimer metrics.Timer

	istanbulAnnounceMsgHandlers map[uint64]announceMsgHandler

<<<<<<< HEAD
	// Cache for the return values of the method retrieveRegisteredAndElectedValidators
	cachedRegisteredElectedValSet          map[common.Address]bool
	cachedRegisteredElectedValSetTimestamp time.Time
	cachedRegisteredElectedValSetMu        sync.RWMutex
=======
	// Cache for the return values of the method retrieveValidatorConnSet
	cachedValidatorConnSet          map[common.Address]bool
	cachedValidatorConnSetTimestamp time.Time
	cachedValidatorConnSetMu        sync.Mutex
>>>>>>> 884c446a
}

func (sb *Backend) IsProxy() bool {
	return sb.proxiedPeer != nil
}

func (sb *Backend) IsProxiedValidator() bool {
	return sb.proxyNode != nil && sb.proxyNode.peer != nil
}

// SendDelegateSignMsgToProxy sends an istanbulDelegateSign message to a proxy
// if one exists
func (sb *Backend) SendDelegateSignMsgToProxy(msg []byte) error {
	if !sb.IsProxiedValidator() {
		err := errors.New("No Proxy found")
		sb.logger.Error("SendDelegateSignMsgToProxy failed", "err", err)
		return err
	}
	return sb.proxyNode.peer.Send(istanbulDelegateSign, msg)
}

// SendDelegateSignMsgToProxiedValidator sends an istanbulDelegateSign message to a
// proxied validator if one exists
func (sb *Backend) SendDelegateSignMsgToProxiedValidator(msg []byte) error {
	if !sb.IsProxy() {
		err := errors.New("No Proxied Validator found")
		sb.logger.Error("SendDelegateSignMsgToProxiedValidator failed", "err", err)
		return err
	}
	return sb.proxiedPeer.Send(istanbulDelegateSign, msg)
}

// Authorize implements istanbul.Backend.Authorize
func (sb *Backend) Authorize(address common.Address, decryptFn istanbul.DecryptFn, signFn istanbul.SignerFn, signHashBLSFn istanbul.BLSSignerFn, signMessageBLSFn istanbul.BLSMessageSignerFn) {
	sb.signFnMu.Lock()
	defer sb.signFnMu.Unlock()

	sb.address = address
	sb.decryptFn = decryptFn
	sb.signFn = signFn
	sb.signHashBLSFn = signHashBLSFn
	sb.signMessageBLSFn = signMessageBLSFn
	sb.core.SetAddress(address)
}

// Address implements istanbul.Backend.Address
func (sb *Backend) Address() common.Address {
	return sb.address
}

// Close the backend
func (sb *Backend) Close() error {
	sb.delegateSignScope.Close()
	return sb.valEnodeTable.Close()
}

// Validators implements istanbul.Backend.Validators
func (sb *Backend) Validators(proposal istanbul.Proposal) istanbul.ValidatorSet {
	return sb.getOrderedValidators(proposal.Number().Uint64(), proposal.Hash())
}

// ParentBlockValidators implements istanbul.Backend.ParentBlockValidators
func (sb *Backend) ParentBlockValidators(proposal istanbul.Proposal) istanbul.ValidatorSet {
	return sb.getOrderedValidators(proposal.Number().Uint64()-1, proposal.ParentHash())
}

func (sb *Backend) NextBlockValidators(proposal istanbul.Proposal) (istanbul.ValidatorSet, error) {
	istExtra, err := types.ExtractIstanbulExtra(proposal.Header())
	if err != nil {
		return nil, err
	}

	// There was no change
	if len(istExtra.AddedValidators) == 0 && istExtra.RemovedValidators.BitLen() == 0 {
		return sb.ParentBlockValidators(proposal), nil
	}

	snap, err := sb.snapshot(sb.chain, proposal.Number().Uint64()-1, common.Hash{}, nil)
	if err != nil {
		return nil, err
	}
	snap = snap.copy()

	addedValidators, err := istanbul.CombineIstanbulExtraToValidatorData(istExtra.AddedValidators, istExtra.AddedValidatorsPublicKeys)
	if err != nil {
		return nil, err
	}

	if !snap.ValSet.RemoveValidators(istExtra.RemovedValidators) {
		return nil, fmt.Errorf("could not obtain next block validators: failed at remove validators")
	}
	if !snap.ValSet.AddValidators(addedValidators) {
		return nil, fmt.Errorf("could not obtain next block validators: failed at add validators")
	}

	return snap.ValSet, nil
}

func (sb *Backend) GetValidators(blockNumber *big.Int, headerHash common.Hash) []istanbul.Validator {
	validatorSet := sb.getValidators(blockNumber.Uint64(), headerHash)
	return validatorSet.List()
}

// This function will return the peers with the addresses in the "destAddresses" parameter.
// If this is a proxied validator, then it will return the proxy.
func (sb *Backend) getPeersForMessage(destAddresses []common.Address) map[enode.ID]consensus.Peer {
	if sb.config.Proxied {
		if sb.proxyNode != nil && sb.proxyNode.peer != nil {
			returnMap := make(map[enode.ID]consensus.Peer)
			returnMap[sb.proxyNode.peer.Node().ID()] = sb.proxyNode.peer

			return returnMap
		} else {
			return nil
		}
	} else {
		var targets map[enode.ID]bool = nil

		if destAddresses != nil {
			targets = make(map[enode.ID]bool)
			for _, addr := range destAddresses {
				if valNode, err := sb.valEnodeTable.GetNodeFromAddress(addr); valNode != nil && err == nil {
					targets[valNode.ID()] = true
				}
			}
		}
		return sb.broadcaster.FindPeers(targets, p2p.AnyPurpose)
	}
}

// BroadcastConsensusMsg implements istanbul.Backend.BroadcastConsensusMsg
// This function will wrap the consensus message in a fwdMessage if it's a proxied validator.  It will then
// multicast the msg (the wrapped or original version) to the other validators and send it to itself.
func (sb *Backend) BroadcastConsensusMsg(destAddresses []common.Address, payload []byte) error {
	sb.logger.Trace("Broadcasting an istanbul message", "destAddresses", common.ConvertToStringSlice(destAddresses))

	payloadForOtherValidators := payload
	var ethMsgCode uint64 = istanbulConsensusMsg
	if sb.config.Proxied {
		// Convert the message to a fwdMessage
		var err error

		fwdMessage := &istanbul.ForwardMessage{DestAddresses: destAddresses, Msg: payload}
		fwdMsgBytes, err := rlp.EncodeToBytes(fwdMessage)
		if err != nil {
			sb.logger.Error("Failed to encode", "fwdMessage", fwdMessage)
			return err
		}

		// Note that we are not signing message.  The message that is being wrapped is already signed.
		msg := istanbul.Message{Code: istanbulFwdMsg, Msg: fwdMsgBytes, Address: sb.Address()}
		payloadForOtherValidators, err = msg.Payload()
		if err != nil {
			return err
		}

		ethMsgCode = istanbulFwdMsg
	}

	// Send to others
	if err := sb.Multicast(destAddresses, payloadForOtherValidators, ethMsgCode); err != nil {
		return err
	}

	// Send to self.  Note that it will never be a wrapped version of the consensus message.
	msg := istanbul.MessageEvent{
		Payload: payload,
	}
	go sb.istanbulEventMux.Post(msg)
	return nil
}

// Multicast implements istanbul.Backend.Multicast
// Multicast will send the eth message (with the message's payload and msgCode field set to the params
// payload and ethMsgCode respectively) to the nodes with the signing address in the destAddresses param.
// If the destAddresses param is set to nil, then this function will send the message to all connected
// peers.
func (sb *Backend) Multicast(destAddresses []common.Address, payload []byte, ethMsgCode uint64) error {
	logger := sb.logger.New("func", "Multicast")

	// Get peers to send.
	peers := sb.getPeersForMessage(destAddresses)

	logger.Trace("Going to multicast a message", "peers", peers, "ethMsgCode", ethMsgCode)

	// Only cache for the announceMsg, as that is the only message that is gossiped.
	var hash common.Hash
	if ethMsgCode == istanbulAnnounceMsg {
		hash = istanbul.RLPHash(payload)
		sb.selfRecentMessages.Add(hash, true)
	}

	if len(peers) > 0 {
		for _, p := range peers {
			if ethMsgCode == istanbulAnnounceMsg {
				nodePubKey := p.Node().Pubkey()
				nodeAddr := crypto.PubkeyToAddress(*nodePubKey)
				ms, ok := sb.peerRecentMessages.Get(nodeAddr)
				var m *lru.ARCCache
				if ok {
					m, _ = ms.(*lru.ARCCache)
					if _, k := m.Get(hash); k {
						// This peer had this event, skip it
						logger.Trace("Message already cached for peer.  Not sending it to peer", "peer", p)
						continue
					}
				} else {
					m, _ = lru.NewARC(inmemoryMessages)
				}

				m.Add(hash, true)
				sb.peerRecentMessages.Add(nodeAddr, m)
			}
			logger.Trace("Sending istanbul message to peer", "peer", p)

			go p.Send(ethMsgCode, payload)
		}
	}
	return nil
}

// Commit implements istanbul.Backend.Commit
func (sb *Backend) Commit(proposal istanbul.Proposal, aggregatedSeal types.IstanbulAggregatedSeal, aggregatedEpochValidatorSetSeal types.IstanbulEpochValidatorSetSeal) error {
	// Check if the proposal is a valid block
	block, ok := proposal.(*types.Block)
	if !ok {
		sb.logger.Error("Invalid proposal, %v", proposal)
		return errInvalidProposal
	}

	h := block.Header()
	// Append seals into extra-data
	err := writeAggregatedSeal(h, aggregatedSeal, false)
	if err != nil {
		return err
	}
	// update block's header
	block = block.WithSeal(h)
	block = block.WithEpochSnarkData(&types.EpochSnarkData{
		Signature: aggregatedEpochValidatorSetSeal.Signature,
	})

	sb.logger.Info("Committed", "address", sb.Address(), "round", aggregatedSeal.Round.Uint64(), "hash", proposal.Hash(), "number", proposal.Number().Uint64())
	// - if the proposed and committed blocks are the same, send the proposed hash
	//   to commit channel, which is being watched inside the engine.Seal() function.
	// - otherwise, we try to insert the block.
	// -- if success, the ChainHeadEvent event will be broadcasted, try to build
	//    the next block and the previous Seal() will be stopped.
	// -- otherwise, a error will be returned and a round change event will be fired.
	if sb.proposedBlockHash == block.Hash() {
		// feed block hash to Seal() and wait the Seal() result
		sb.commitCh <- block
		return nil
	}

	if sb.broadcaster != nil {
		sb.broadcaster.Enqueue(fetcherID, block)
	}
	return nil
}

// EventMux implements istanbul.Backend.EventMux
func (sb *Backend) EventMux() *event.TypeMux {
	return sb.istanbulEventMux
}

// Verify implements istanbul.Backend.Verify
func (sb *Backend) Verify(proposal istanbul.Proposal) (time.Duration, error) {
	// Check if the proposal is a valid block
	block, ok := proposal.(*types.Block)
	if !ok {
		sb.logger.Error("Invalid proposal, %v", proposal)
		return 0, errInvalidProposal
	}

	// check bad block
	if sb.hasBadProposal(block.Hash()) {
		return 0, core.ErrBlacklistedHash
	}

	// check block body
	txnHash := types.DeriveSha(block.Transactions())
	uncleHash := types.CalcUncleHash(block.Uncles())
	if txnHash != block.Header().TxHash {
		return 0, errMismatchTxhashes
	}
	if uncleHash != nilUncleHash {
		return 0, errInvalidUncleHash
	}

	// The author should be the first person to propose the block to ensure that randomness matches up.
	addr, err := sb.Author(block.Header())
	if err != nil {
		sb.logger.Error("Could not recover orignal author of the block to verify the randomness", "err", err, "func", "Verify")
		return 0, errInvalidProposal
	} else if addr != block.Header().Coinbase {
		sb.logger.Error("Original author of the block does not match the coinbase", "addr", addr, "coinbase", block.Header().Coinbase, "func", "Verify")
		return 0, errInvalidCoinbase
	}

	err = sb.VerifyHeader(sb.chain, block.Header(), false)

	// ignore errEmptyAggregatedSeal error because we don't have the committed seals yet
	if err != nil && err != errEmptyAggregatedSeal {
		if err == consensus.ErrFutureBlock {
			return time.Unix(int64(block.Header().Time), 0).Sub(now()), consensus.ErrFutureBlock
		} else {
			return 0, err
		}
	}

	// Process the block to verify that the transactions are valid and to retrieve the resulting state and receipts
	// Get the state from this block's parent.
	state, err := sb.stateAt(block.Header().ParentHash)
	if err != nil {
		sb.logger.Error("verify - Error in getting the block's parent's state", "parentHash", block.Header().ParentHash.Hex(), "err", err)
		return 0, err
	}

	// Make a copy of the state
	state = state.Copy()

	// Apply this block's transactions to update the state
	receipts, _, usedGas, err := sb.processBlock(block, state)
	if err != nil {
		sb.logger.Error("verify - Error in processing the block", "err", err)
		return 0, err
	}

	// Validate the block
	if err := sb.validateState(block, state, receipts, usedGas); err != nil {
		sb.logger.Error("verify - Error in validating the block", "err", err)
		return 0, err
	}

	// verify the validator set diff if this is the last block of the epoch
	if istanbul.IsLastBlockOfEpoch(block.Header().Number.Uint64(), sb.config.Epoch) {
		if err := sb.verifyValSetDiff(proposal, block, state); err != nil {
			sb.logger.Error("verify - Error in verifying the val set diff", "err", err)
			return 0, err
		}
	}

	return 0, err
}

func (sb *Backend) getNewValidatorSet(header *types.Header, state *state.StateDB) ([]istanbul.ValidatorData, error) {
	newValSetAddresses, err := election.GetElectedValidators(header, state)
	if err != nil {
		return nil, err
	}
	newValSet, err := validators.GetValidatorData(header, state, newValSetAddresses)
	return newValSet, err
}

func (sb *Backend) verifyValSetDiff(proposal istanbul.Proposal, block *types.Block, state *state.StateDB) error {
	header := block.Header()

	// Ensure that the extra data format is satisfied
	istExtra, err := types.ExtractIstanbulExtra(header)
	if err != nil {
		return err
	}

	newValSet, err := sb.getNewValidatorSet(block.Header(), state)
	if err != nil {
		if len(istExtra.AddedValidators) != 0 || istExtra.RemovedValidators.BitLen() != 0 {
			sb.logger.Error("verifyValSetDiff - Invalid val set diff.  Non empty diff when it should be empty.", "addedValidators", common.ConvertToStringSlice(istExtra.AddedValidators), "removedValidators", istExtra.RemovedValidators.Text(16))
			return errInvalidValidatorSetDiff
		}
	} else {
		parentValidators := sb.ParentBlockValidators(proposal)
		oldValSet := make([]istanbul.ValidatorData, 0, parentValidators.Size())

		for _, val := range parentValidators.List() {
			oldValSet = append(oldValSet, istanbul.ValidatorData{
				Address:      val.Address(),
				BLSPublicKey: val.BLSPublicKey(),
			})
		}

		addedValidators, removedValidators := istanbul.ValidatorSetDiff(oldValSet, newValSet)

		addedValidatorsAddresses := make([]common.Address, 0, len(addedValidators))
		addedValidatorsPublicKeys := make([]blscrypto.SerializedPublicKey, 0, len(addedValidators))
		for _, val := range addedValidators {
			addedValidatorsAddresses = append(addedValidatorsAddresses, val.Address)
			addedValidatorsPublicKeys = append(addedValidatorsPublicKeys, val.BLSPublicKey)
		}

		if !istanbul.CompareValidatorSlices(addedValidatorsAddresses, istExtra.AddedValidators) || removedValidators.Cmp(istExtra.RemovedValidators) != 0 || !istanbul.CompareValidatorPublicKeySlices(addedValidatorsPublicKeys, istExtra.AddedValidatorsPublicKeys) {
			sb.logger.Error("verifyValSetDiff - Invalid val set diff. Comparison failed. ", "got addedValidators", common.ConvertToStringSlice(istExtra.AddedValidators), "got removedValidators", istExtra.RemovedValidators.Text(16), "got addedValidatorsPublicKeys", istanbul.ConvertPublicKeysToStringSlice(istExtra.AddedValidatorsPublicKeys), "expected addedValidators", common.ConvertToStringSlice(addedValidatorsAddresses), "expected removedValidators", removedValidators.Text(16), "expected addedValidatorsPublicKeys", istanbul.ConvertPublicKeysToStringSlice(addedValidatorsPublicKeys))
			return errInvalidValidatorSetDiff
		}
	}

	return nil
}

// Sign implements istanbul.Backend.Sign
func (sb *Backend) Sign(data []byte) ([]byte, error) {
	if sb.signFn == nil {
		return nil, errInvalidSigningFn
	}
	sb.signFnMu.RLock()
	defer sb.signFnMu.RUnlock()
	return sb.signFn(accounts.Account{Address: sb.address}, accounts.MimetypeIstanbul, data)
}

func (sb *Backend) SignBlockHeader(data []byte) (blscrypto.SerializedSignature, error) {
	if sb.signHashBLSFn == nil {
		return blscrypto.SerializedSignature{}, errInvalidSigningFn
	}
	sb.signFnMu.RLock()
	defer sb.signFnMu.RUnlock()
	return sb.signHashBLSFn(accounts.Account{Address: sb.address}, data)
}

func (sb *Backend) SignBLSWithCompositeHash(data []byte) (blscrypto.SerializedSignature, error) {
	if sb.signMessageBLSFn == nil {
		return blscrypto.SerializedSignature{}, errInvalidSigningFn
	}
	sb.signFnMu.RLock()
	defer sb.signFnMu.RUnlock()
	// Currently, ExtraData is unused. In the future, it could include data that could be used to introduce
	// "firmware-level" protection. Such data could include data that the SNARK doesn't necessarily need,
	// such as the block number, which can be used by a hardware wallet to see that the block number
	// is incrementing, without having to perform the two-level hashing, just one-level fast hashing.
	return sb.signMessageBLSFn(accounts.Account{Address: sb.address}, data, []byte{})
}

// CheckSignature implements istanbul.Backend.CheckSignature
func (sb *Backend) CheckSignature(data []byte, address common.Address, sig []byte) error {
	signer, err := istanbul.GetSignatureAddress(data, sig)
	if err != nil {
		sb.logger.Error("Failed to get signer address", "err", err)
		return err
	}
	// Compare derived addresses
	if signer != address {
		return errInvalidSignature
	}
	return nil
}

// HasBlock implements istanbul.Backend.HasBlock
func (sb *Backend) HasBlock(hash common.Hash, number *big.Int) bool {
	return sb.chain.GetHeader(hash, number.Uint64()) != nil
}

// AuthorForBlock implements istanbul.Backend.AuthorForBlock
func (sb *Backend) AuthorForBlock(number uint64) common.Address {
	if h := sb.chain.GetHeaderByNumber(number); h != nil {
		a, _ := sb.Author(h)
		return a
	}
	return common.ZeroAddress
}

func (sb *Backend) getValidators(number uint64, hash common.Hash) istanbul.ValidatorSet {
	snap, err := sb.snapshot(sb.chain, number, hash, nil)
	if err != nil {
		sb.logger.Warn("Error getting snapshot", "number", number, "hash", hash, "err", err)
		return validator.NewSet(nil)
	}
	return snap.ValSet
}

// validatorRandomnessAtBlockNumber calls into the EVM to get the randomness to use in proposer ordering at a given block.
func (sb *Backend) validatorRandomnessAtBlockNumber(number uint64, hash common.Hash) (common.Hash, error) {
	lastBlockInPreviousEpoch := number
	if number > 0 {
		lastBlockInPreviousEpoch = number - istanbul.GetNumberWithinEpoch(number, sb.config.Epoch)
	}
	header := sb.chain.CurrentHeader()
	if header == nil {
		return common.Hash{}, errNoBlockHeader
	}
	state, err := sb.stateAt(header.Hash())
	if err != nil {
		return common.Hash{}, err
	}
	return random.BlockRandomness(header, state, lastBlockInPreviousEpoch)
}

func (sb *Backend) getOrderedValidators(number uint64, hash common.Hash) istanbul.ValidatorSet {
	valSet := sb.getValidators(number, hash)
	if valSet.Size() == 0 {
		return valSet
	}

	if sb.config.ProposerPolicy == istanbul.ShuffledRoundRobin {
		seed, err := sb.validatorRandomnessAtBlockNumber(number, hash)
		if err != nil {
			if err == comm_errors.ErrRegistryContractNotDeployed {
				sb.logger.Debug("Failed to set randomness for proposer selection", "block_number", number, "hash", hash, "error", err)
			} else {
				sb.logger.Warn("Failed to set randomness for proposer selection", "block_number", number, "hash", hash, "error", err)
			}
		}
		valSet.SetRandomness(seed)
	}

	return valSet
}

// GetCurrentHeadBlock retrieves the last block
func (sb *Backend) GetCurrentHeadBlock() istanbul.Proposal {
	return sb.currentBlock()
}

// GetCurrentHeadBlockAndAuthor retrieves the last block alongside the coinbase address for it
func (sb *Backend) GetCurrentHeadBlockAndAuthor() (istanbul.Proposal, common.Address) {
	block := sb.currentBlock()

	if block.Number().Cmp(common.Big0) == 0 {
		return block, common.ZeroAddress
	}

	proposer, err := sb.Author(block.Header())

	if err != nil {
		sb.logger.Error("Failed to get block proposer", "err", err)
		return nil, common.ZeroAddress
	}

	// Return header only block here since we don't need block body
	return block, proposer
}

func (sb *Backend) LastSubject() (istanbul.Subject, error) {
	lastProposal, _ := sb.GetCurrentHeadBlockAndAuthor()
	istExtra, err := types.ExtractIstanbulExtra(lastProposal.Header())
	if err != nil {
		return istanbul.Subject{}, err
	}
	lastView := &istanbul.View{Sequence: lastProposal.Number(), Round: istExtra.AggregatedSeal.Round}
	return istanbul.Subject{View: lastView, Digest: lastProposal.Hash()}, nil
}

func (sb *Backend) hasBadProposal(hash common.Hash) bool {
	if sb.hasBadBlock == nil {
		return false
	}
	return sb.hasBadBlock(hash)
}

func (sb *Backend) addProxy(node, externalNode *enode.Node) error {
	logger := sb.logger.New("func", "addProxy")
	if sb.proxyNode != nil {
		return errProxyAlreadySet
	}

	sb.p2pserver.AddPeer(node, p2p.ProxyPurpose)

	sb.proxyNode = &proxyInfo{node: node, externalNode: externalNode}
	if err := sb.updateAnnounceVersion(); err != nil {
		logger.Warn("Error updating announce version", "err", err)
	}
	return nil
}

func (sb *Backend) removeProxy(node *enode.Node) {
	if sb.proxyNode != nil && sb.proxyNode.node.ID() == node.ID() {
		sb.p2pserver.RemovePeer(node, p2p.ProxyPurpose)
		sb.proxyNode = nil
	}
}

// RefreshValPeers will create 'validator' type peers to all the valset validators, and disconnect from the
// peers that are not part of the valset.
// It will also disconnect all validator connections if this node is not a validator.
// Note that adding and removing validators are idempotent operations.  If the validator
// being added or removed is already added or removed, then a no-op will be done.
func (sb *Backend) RefreshValPeers(valset istanbul.ValidatorSet) {
	sb.logger.Trace("Called RefreshValPeers", "valset length", valset.Size())

	if sb.broadcaster == nil {
		return
	}

	sb.valEnodeTable.RefreshValPeers(valset, sb.ValidatorAddress())
}

func (sb *Backend) ValidatorAddress() common.Address {
	var localAddress common.Address
	if sb.config.Proxy {
		localAddress = sb.config.ProxiedValidatorAddress
	} else {
		localAddress = sb.Address()
	}
	return localAddress
}

func (sb *Backend) ConnectToVals() {
	// If this is a proxy, then refresh the val peers.  Note that this will be done within Backend.Start
	// for non proxied validators
	if sb.config.Proxy {
		headBlock := sb.GetCurrentHeadBlock()
		valset := sb.getValidators(headBlock.Number().Uint64(), headBlock.Hash())
		sb.RefreshValPeers(valset)
	}
}

<<<<<<< HEAD
// retrieveRegisteredAndElectedValidators returns the cached set of registered
// and elected validators if the cache is younger than 1 minute. In the event
// of a cache miss, this may block for a couple seconds while retrieving the uncached set.
func (sb *Backend) retrieveRegisteredAndElectedValidators() (map[common.Address]bool, error) {
	sb.cachedRegisteredElectedValSetMu.RLock()

	// Check to see if there is a cached registered/elected validator set, and if it's for the current block
	if sb.cachedRegisteredElectedValSet != nil && time.Since(sb.cachedRegisteredElectedValSetTimestamp) <= 1*time.Minute {
		defer sb.cachedRegisteredElectedValSetMu.RUnlock()
		return sb.cachedRegisteredElectedValSet, nil
	}
	sb.cachedRegisteredElectedValSetMu.RUnlock()

	err := sb.updateCachedRegisteredAndElectedValidators()
	if err != nil {
		return nil, err
	}

	sb.cachedRegisteredElectedValSetMu.RLock()
	defer sb.cachedRegisteredElectedValSetMu.RUnlock()
	return sb.cachedRegisteredElectedValSet, nil
}

// retrieveCachedRegisteredAndElectedValidators returns the most recently
// cached set of registered and elected validators and asynchronously updates
// the cache if it is older than 1 minute. If no set has ever been cached, this
// function may block for a couple seconds while retrieving the uncached set.
func (sb *Backend) retrieveCachedRegisteredAndElectedValidators() (map[common.Address]bool, error) {
	sb.cachedRegisteredElectedValSetMu.RLock()

	if sb.cachedRegisteredElectedValSet != nil {
		// If the cached value is older than a minute, asynchronously update it
		if time.Since(sb.cachedRegisteredElectedValSetTimestamp) > 1*time.Minute {
			go func() {
				err := sb.updateCachedRegisteredAndElectedValidators()
				if err != nil {
					sb.logger.Debug("Unable to update registered and elected validator cache", "err", err)
				}
			}()
		}
		defer sb.cachedRegisteredElectedValSetMu.RUnlock()
		return sb.cachedRegisteredElectedValSet, nil
=======
func (sb *Backend) retrieveValidatorConnSet() (map[common.Address]bool, error) {
	logger := sb.logger.New("func", "retrieveValidatorConnSet")

	sb.cachedValidatorConnSetMu.Lock()
	defer sb.cachedValidatorConnSetMu.Unlock()

	// Check to see if there is a cached registered/elected validator set, and if it's for the current block
	if sb.cachedValidatorConnSet != nil && time.Since(sb.cachedValidatorConnSetTimestamp) <= 1*time.Minute {
		return sb.cachedValidatorConnSet, nil
>>>>>>> 884c446a
	}
	sb.cachedRegisteredElectedValSetMu.RUnlock()

	err := sb.updateCachedRegisteredAndElectedValidators()
	if err != nil {
		return nil, err
	}

	sb.cachedRegisteredElectedValSetMu.RLock()
	defer sb.cachedRegisteredElectedValSetMu.RUnlock()
	return sb.cachedRegisteredElectedValSet, nil
}

// updateCachedRegisteredAndElectedValidators updates the cached registered
// and elected validator set.
func (sb *Backend) updateCachedRegisteredAndElectedValidators() error {
	// Retrieve the registered/elected valset from the smart contract (for the registered validators) and headers (for the elected validators).
	validatorsSet, err := sb.retrieveUncachedRegisteredAndElectedValidators()
	if err != nil {
		return err
	}
	sb.cachedRegisteredElectedValSetMu.Lock()
	sb.cachedRegisteredElectedValSet = validatorsSet
	sb.cachedRegisteredElectedValSetTimestamp = time.Now()
	sb.cachedRegisteredElectedValSetMu.Unlock()
	return nil
}

func (sb *Backend) retrieveUncachedRegisteredAndElectedValidators() (map[common.Address]bool, error) {
	// Retrieve the registered/elected valset from the smart contract (for the registered validators) and headers (for the elected validators).
	validatorsSet := make(map[common.Address]bool)

	currentBlock := sb.currentBlock()
	currentState, err := sb.stateAt(currentBlock.Hash())
	if err != nil {
		return nil, err
	}
	electNValidators, err := election.ElectNValidatorSigners(currentBlock.Header(), currentState, sb.config.AnnounceAdditionalValidatorsToGossip)

	// The validator contract may not be deployed yet.
	// Even if it is deployed, it may not have any registered validators yet.
	if err == comm_errors.ErrSmartContractNotDeployed || err == comm_errors.ErrRegistryContractNotDeployed {
		logger.Trace("Can't elect N validators because smart contract not deployed. Setting validator conn set to current elected validators.", "err", err)
	} else if err != nil {
		logger.Error("Error in electing N validators. Setting validator conn set to current elected validators", "err", err)
	}

	for _, address := range electNValidators {
		validatorsSet[address] = true
	}

	// Add active validators regardless
	valSet := sb.getValidators(currentBlock.Number().Uint64(), currentBlock.Hash())
	for _, val := range valSet.List() {
		validatorsSet[val.Address()] = true
	}

<<<<<<< HEAD
=======
	sb.cachedValidatorConnSet = validatorsSet
	sb.cachedValidatorConnSetTimestamp = time.Now()

	logger.Trace("Returning validator conn set", "validatorsSet", validatorsSet)

>>>>>>> 884c446a
	return validatorsSet, nil
}<|MERGE_RESOLUTION|>--- conflicted
+++ resolved
@@ -240,17 +240,10 @@
 
 	istanbulAnnounceMsgHandlers map[uint64]announceMsgHandler
 
-<<<<<<< HEAD
 	// Cache for the return values of the method retrieveRegisteredAndElectedValidators
 	cachedRegisteredElectedValSet          map[common.Address]bool
 	cachedRegisteredElectedValSetTimestamp time.Time
 	cachedRegisteredElectedValSetMu        sync.RWMutex
-=======
-	// Cache for the return values of the method retrieveValidatorConnSet
-	cachedValidatorConnSet          map[common.Address]bool
-	cachedValidatorConnSetTimestamp time.Time
-	cachedValidatorConnSetMu        sync.Mutex
->>>>>>> 884c446a
 }
 
 func (sb *Backend) IsProxy() bool {
@@ -855,7 +848,6 @@
 	}
 }
 
-<<<<<<< HEAD
 // retrieveRegisteredAndElectedValidators returns the cached set of registered
 // and elected validators if the cache is younger than 1 minute. In the event
 // of a cache miss, this may block for a couple seconds while retrieving the uncached set.
@@ -898,17 +890,6 @@
 		}
 		defer sb.cachedRegisteredElectedValSetMu.RUnlock()
 		return sb.cachedRegisteredElectedValSet, nil
-=======
-func (sb *Backend) retrieveValidatorConnSet() (map[common.Address]bool, error) {
-	logger := sb.logger.New("func", "retrieveValidatorConnSet")
-
-	sb.cachedValidatorConnSetMu.Lock()
-	defer sb.cachedValidatorConnSetMu.Unlock()
-
-	// Check to see if there is a cached registered/elected validator set, and if it's for the current block
-	if sb.cachedValidatorConnSet != nil && time.Since(sb.cachedValidatorConnSetTimestamp) <= 1*time.Minute {
-		return sb.cachedValidatorConnSet, nil
->>>>>>> 884c446a
 	}
 	sb.cachedRegisteredElectedValSetMu.RUnlock()
 
@@ -966,13 +947,5 @@
 		validatorsSet[val.Address()] = true
 	}
 
-<<<<<<< HEAD
-=======
-	sb.cachedValidatorConnSet = validatorsSet
-	sb.cachedValidatorConnSetTimestamp = time.Now()
-
-	logger.Trace("Returning validator conn set", "validatorsSet", validatorsSet)
-
->>>>>>> 884c446a
 	return validatorsSet, nil
 }