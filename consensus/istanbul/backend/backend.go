// Copyright 2017 The go-ethereum Authors
// This file is part of the go-ethereum library.
//
// The go-ethereum library is free software: you can redistribute it and/or modify
// it under the terms of the GNU Lesser General Public License as published by
// the Free Software Foundation, either version 3 of the License, or
// (at your option) any later version.
//
// The go-ethereum library is distributed in the hope that it will be useful,
// but WITHOUT ANY WARRANTY; without even the implied warranty of
// MERCHANTABILITY or FITNESS FOR A PARTICULAR PURPOSE. See the
// GNU Lesser General Public License for more details.
//
// You should have received a copy of the GNU Lesser General Public License
// along with the go-ethereum library. If not, see <http://www.gnu.org/licenses/>.

package backend

import (
	"errors"
	"fmt"
	"math/big"
	"sync"
	"time"

	blscrypto "github.com/ethereum/go-ethereum/crypto/bls"

	"github.com/ethereum/go-ethereum/accounts"
	"github.com/ethereum/go-ethereum/common"
	"github.com/ethereum/go-ethereum/consensus"
	"github.com/ethereum/go-ethereum/consensus/istanbul"
	"github.com/ethereum/go-ethereum/consensus/istanbul/backend/internal/enodes"
	istanbulCore "github.com/ethereum/go-ethereum/consensus/istanbul/core"
	"github.com/ethereum/go-ethereum/consensus/istanbul/validator"
	"github.com/ethereum/go-ethereum/contract_comm/election"
	comm_errors "github.com/ethereum/go-ethereum/contract_comm/errors"
	"github.com/ethereum/go-ethereum/contract_comm/random"
	"github.com/ethereum/go-ethereum/contract_comm/validators"
	"github.com/ethereum/go-ethereum/core"
	"github.com/ethereum/go-ethereum/core/state"
	"github.com/ethereum/go-ethereum/core/types"
	"github.com/ethereum/go-ethereum/crypto"
	"github.com/ethereum/go-ethereum/ethdb"
	"github.com/ethereum/go-ethereum/event"
	"github.com/ethereum/go-ethereum/log"
	"github.com/ethereum/go-ethereum/metrics"
	"github.com/ethereum/go-ethereum/p2p"
	"github.com/ethereum/go-ethereum/p2p/enode"
	"github.com/ethereum/go-ethereum/rlp"
	lru "github.com/hashicorp/golang-lru"
)

const (
	// fetcherID is the ID indicates the block is from Istanbul engine
	fetcherID = "istanbul"
)

var (
	// errInvalidSigningFn is returned when the consensus signing function is invalid.
	errInvalidSigningFn = errors.New("invalid signing function for istanbul messages")

	// errProxyAlreadySet is returned if a user tries to add a proxy that is already set.
	// TODO - When we support multiple sentries per validator, this error will become irrelevant.
	errProxyAlreadySet = errors.New("proxy already set")

	// errNoProxyConnection is returned when a proxied validator is not connected to a proxy
	errNoProxyConnection = errors.New("proxied validator not connected to a proxy")

	// errNoBlockHeader is returned when the requested block header could not be found.
	errNoBlockHeader = errors.New("failed to retrieve block header")

	// errOldAnnounceMessage is returned when the received announce message's block number is earlier
	// than a previous received message
	errOldAnnounceMessage = errors.New("old announce message")
)

// Information about the proxy for a proxied validator
type proxyInfo struct {
	node         *enode.Node    // Enode for the internal network interface
	externalNode *enode.Node    // Enode for the external network interface
	peer         consensus.Peer // Connected proxy peer.  Is nil if this node is not connected to the proxy
}

// New creates an Ethereum backend for Istanbul core engine.
func New(config *istanbul.Config, db ethdb.Database) consensus.Istanbul {
	// Allocate the snapshot caches and create the engine
	logger := log.New()
	recentSnapshots, err := lru.NewARC(inmemorySnapshots)
	if err != nil {
		logger.Crit("Failed to create recent snapshots cache", "err", err)
	}
	peerRecentMessages, err := lru.NewARC(inmemoryPeers)
	if err != nil {
		logger.Crit("Failed to create recent messages cache", "err", err)
	}
	selfRecentMessages, err := lru.NewARC(inmemoryMessages)
	if err != nil {
		logger.Crit("Failed to create known messages cache", "err", err)
	}
	backend := &Backend{
		config:                             config,
		istanbulEventMux:                   new(event.TypeMux),
		logger:                             logger,
		db:                                 db,
		commitCh:                           make(chan *types.Block, 1),
		recentSnapshots:                    recentSnapshots,
		coreStarted:                        false,
		announceRunning:                    false,
		peerRecentMessages:                 peerRecentMessages,
		selfRecentMessages:                 selfRecentMessages,
		announceThreadWg:                   new(sync.WaitGroup),
		announceThreadQuit:                 make(chan struct{}),
<<<<<<< HEAD
		generateAndGossipAnnounceCh:        make(chan struct{}, 1),
		updateAnnounceVersionCh:            make(chan struct{}, 1),
=======
		updateAnnounceVersionCh:            make(chan struct{}),
		updateAnnounceVersionCompleteCh:    make(chan struct{}),
>>>>>>> 69d6ee7c
		lastAnnounceGossiped:               make(map[common.Address]time.Time),
		lastSignedAnnounceVersionsGossiped: make(map[common.Address]time.Time),
		valEnodesShareWg:                   new(sync.WaitGroup),
		valEnodesShareQuit:                 make(chan struct{}),
		updatingCachedValidatorConnSetCond: sync.NewCond(&sync.Mutex{}),
		finalizationTimer:                  metrics.NewRegisteredTimer("consensus/istanbul/backend/finalize", nil),
		rewardDistributionTimer:            metrics.NewRegisteredTimer("consensus/istanbul/backend/rewards", nil),
	}
	backend.core = istanbulCore.New(backend, backend.config)

	backend.logger = istanbul.NewIstLogger(
		func() *big.Int {
			if backend.core != nil && backend.core.CurrentView() != nil {
				return backend.core.CurrentView().Round
			}
			return common.Big0
		},
	)

	vph := &validatorPeerHandler{sb: backend}
	valEnodeTable, err := enodes.OpenValidatorEnodeDB(config.ValidatorEnodeDBPath, vph)
	if err != nil {
		logger.Crit("Can't open ValidatorEnodeDB", "err", err, "dbpath", config.ValidatorEnodeDBPath)
	}
	backend.valEnodeTable = valEnodeTable

	signedAnnounceVersionTable, err := enodes.OpenSignedAnnounceVersionDB(config.SignedAnnounceVersionDBPath)
	if err != nil {
		logger.Crit("Can't open SignedAnnounceVersionDB", "err", err, "dbpath", config.SignedAnnounceVersionDBPath)
	}
	backend.signedAnnounceVersionTable = signedAnnounceVersionTable

	// Set the handler functions for each istanbul message type
	backend.istanbulAnnounceMsgHandlers = make(map[uint64]announceMsgHandler)
	backend.istanbulAnnounceMsgHandlers[istanbulAnnounceMsg] = backend.handleAnnounceMsg
	backend.istanbulAnnounceMsgHandlers[istanbulValEnodesShareMsg] = backend.handleValEnodesShareMsg
	backend.istanbulAnnounceMsgHandlers[istanbulSignedAnnounceVersionsMsg] = backend.handleSignedAnnounceVersionsMsg
	backend.istanbulAnnounceMsgHandlers[istanbulEnodeCertificateMsg] = backend.handleEnodeCertificateMsg

	return backend
}

// ----------------------------------------------------------------------------

type Backend struct {
	config           *istanbul.Config
	istanbulEventMux *event.TypeMux

	address          common.Address              // Ethereum address of the signing key
	decryptFn        istanbul.DecryptFn          // Decrypt function to decrypt ECIES ciphertext
	signFn           istanbul.SignerFn           // Signer function to authorize hashes with
	signHashBLSFn    istanbul.BLSSignerFn        // Signer function to authorize hashes using BLS with
	signMessageBLSFn istanbul.BLSMessageSignerFn // Signer function to authorize messages using BLS with
	signFnMu         sync.RWMutex                // Protects the signer fields

	core         istanbulCore.Engine
	logger       log.Logger
	db           ethdb.Database
	chain        consensus.ChainReader
	currentBlock func() *types.Block
	hasBadBlock  func(hash common.Hash) bool
	stateAt      func(hash common.Hash) (*state.StateDB, error)

	processBlock  func(block *types.Block, statedb *state.StateDB) (types.Receipts, []*types.Log, uint64, error)
	validateState func(block *types.Block, statedb *state.StateDB, receipts types.Receipts, usedGas uint64) error

	// the channels for istanbul engine notifications
	commitCh          chan *types.Block
	proposedBlockHash common.Hash
	sealMu            sync.Mutex
	coreStarted       bool
	coreMu            sync.RWMutex

	// Snapshots for recent blocks to speed up reorgs
	recentSnapshots *lru.ARCCache

	// event subscription for ChainHeadEvent event
	broadcaster consensus.Broadcaster

	// interface to the p2p server
	p2pserver consensus.P2PServer

	peerRecentMessages *lru.ARCCache // the cache of peer's recent messages
	selfRecentMessages *lru.ARCCache // the cache of self recent messages

	lastAnnounceGossiped   map[common.Address]time.Time
	lastAnnounceGossipedMu sync.RWMutex

	valEnodeTable *enodes.ValidatorEnodeDB

<<<<<<< HEAD
	signedAnnounceVersionTable           *enodes.SignedAnnounceVersionDB
	lastSignedAnnounceVersionsGossiped   map[common.Address]time.Time
	lastSignedAnnounceVersionsGossipedMu sync.RWMutex
=======
	announceRunning    bool
	announceMu         sync.RWMutex
	announceThreadWg   *sync.WaitGroup
	announceThreadQuit chan struct{}

	updateAnnounceVersionCh         chan struct{}
	updateAnnounceVersionCompleteCh chan struct{}
>>>>>>> 69d6ee7c

	announceRunning             bool
	announceMu                  sync.RWMutex
	announceThreadWg            *sync.WaitGroup
	announceThreadQuit          chan struct{}
	generateAndGossipAnnounceCh chan struct{}
	updateAnnounceVersionCh     chan struct{}

	// The enode certificate message most recently generated if this is a validator
	// or received by a proxied validator if this is a proxy.
	// Used for proving itself as a validator in the handshake. The entire
	// istanbul.Message is saved to keep the signature.
	enodeCertificateMsg        *istanbul.Message
	enodeCertificateMsgVersion uint
	enodeCertificateMsgMu      sync.RWMutex

	valEnodesShareWg   *sync.WaitGroup
	valEnodesShareQuit chan struct{}

	// Validator's proxy
	proxyNode *proxyInfo

	// Right now, we assume that there is at most one proxied peer for a proxy
	// Proxy's validator
	proxiedPeer consensus.Peer

	delegateSignFeed  event.Feed
	delegateSignScope event.SubscriptionScope

	// Metric timer used to record block finalization times.
	finalizationTimer metrics.Timer
	// Metric timer used to record epoch reward distribution times.
	rewardDistributionTimer metrics.Timer

	istanbulAnnounceMsgHandlers map[uint64]announceMsgHandler

	// Cache for the return values of the method retrieveValidatorConnSet
	cachedValidatorConnSet          map[common.Address]bool
	cachedValidatorConnSetTimestamp time.Time
	cachedValidatorConnSetMu        sync.RWMutex

	// Used for ensuring that only one goroutine is doing the work of updating
	// the validator conn set cache at a time.
	updatingCachedValidatorConnSet     bool
	updatingCachedValidatorConnSetErr  error
	updatingCachedValidatorConnSetCond *sync.Cond
}

func (sb *Backend) IsProxy() bool {
	return sb.proxiedPeer != nil
}

func (sb *Backend) IsProxiedValidator() bool {
	return sb.proxyNode != nil && sb.proxyNode.peer != nil
}

// SendDelegateSignMsgToProxy sends an istanbulDelegateSign message to a proxy
// if one exists
func (sb *Backend) SendDelegateSignMsgToProxy(msg []byte) error {
	if !sb.IsProxiedValidator() {
		err := errors.New("No Proxy found")
		sb.logger.Error("SendDelegateSignMsgToProxy failed", "err", err)
		return err
	}
	return sb.proxyNode.peer.Send(istanbulDelegateSign, msg)
}

// SendDelegateSignMsgToProxiedValidator sends an istanbulDelegateSign message to a
// proxied validator if one exists
func (sb *Backend) SendDelegateSignMsgToProxiedValidator(msg []byte) error {
	if !sb.IsProxy() {
		err := errors.New("No Proxied Validator found")
		sb.logger.Error("SendDelegateSignMsgToProxiedValidator failed", "err", err)
		return err
	}
	return sb.proxiedPeer.Send(istanbulDelegateSign, msg)
}

// Authorize implements istanbul.Backend.Authorize
func (sb *Backend) Authorize(address common.Address, decryptFn istanbul.DecryptFn, signFn istanbul.SignerFn, signHashBLSFn istanbul.BLSSignerFn, signMessageBLSFn istanbul.BLSMessageSignerFn) {
	sb.signFnMu.Lock()
	defer sb.signFnMu.Unlock()

	sb.address = address
	sb.decryptFn = decryptFn
	sb.signFn = signFn
	sb.signHashBLSFn = signHashBLSFn
	sb.signMessageBLSFn = signMessageBLSFn
	sb.core.SetAddress(address)
}

// Address implements istanbul.Backend.Address
func (sb *Backend) Address() common.Address {
	return sb.address
}

// Close the backend
func (sb *Backend) Close() error {
	sb.delegateSignScope.Close()
	if err := sb.valEnodeTable.Close(); err != nil {
		return err
	}
	return sb.signedAnnounceVersionTable.Close()
}

// Validators implements istanbul.Backend.Validators
func (sb *Backend) Validators(proposal istanbul.Proposal) istanbul.ValidatorSet {
	return sb.getOrderedValidators(proposal.Number().Uint64(), proposal.Hash())
}

// ParentBlockValidators implements istanbul.Backend.ParentBlockValidators
func (sb *Backend) ParentBlockValidators(proposal istanbul.Proposal) istanbul.ValidatorSet {
	return sb.getOrderedValidators(proposal.Number().Uint64()-1, proposal.ParentHash())
}

func (sb *Backend) NextBlockValidators(proposal istanbul.Proposal) (istanbul.ValidatorSet, error) {
	istExtra, err := types.ExtractIstanbulExtra(proposal.Header())
	if err != nil {
		return nil, err
	}

	// There was no change
	if len(istExtra.AddedValidators) == 0 && istExtra.RemovedValidators.BitLen() == 0 {
		return sb.ParentBlockValidators(proposal), nil
	}

	snap, err := sb.snapshot(sb.chain, proposal.Number().Uint64()-1, common.Hash{}, nil)
	if err != nil {
		return nil, err
	}
	snap = snap.copy()

	addedValidators, err := istanbul.CombineIstanbulExtraToValidatorData(istExtra.AddedValidators, istExtra.AddedValidatorsPublicKeys)
	if err != nil {
		return nil, err
	}

	if !snap.ValSet.RemoveValidators(istExtra.RemovedValidators) {
		return nil, fmt.Errorf("could not obtain next block validators: failed at remove validators")
	}
	if !snap.ValSet.AddValidators(addedValidators) {
		return nil, fmt.Errorf("could not obtain next block validators: failed at add validators")
	}

	return snap.ValSet, nil
}

func (sb *Backend) GetValidators(blockNumber *big.Int, headerHash common.Hash) []istanbul.Validator {
	validatorSet := sb.getValidators(blockNumber.Uint64(), headerHash)
	return validatorSet.List()
}

// This function will return the peers with the addresses in the "destAddresses" parameter.
// If this is a proxied validator, then it will return the proxy.
func (sb *Backend) getPeersForMessage(destAddresses []common.Address) map[enode.ID]consensus.Peer {
	if sb.config.Proxied {
		if sb.proxyNode != nil && sb.proxyNode.peer != nil {
			returnMap := make(map[enode.ID]consensus.Peer)
			returnMap[sb.proxyNode.peer.Node().ID()] = sb.proxyNode.peer

			return returnMap
		} else {
			return nil
		}
	} else {
		var targets map[enode.ID]bool = nil

		if destAddresses != nil {
			targets = make(map[enode.ID]bool)
			for _, addr := range destAddresses {
				if valNode, err := sb.valEnodeTable.GetNodeFromAddress(addr); valNode != nil && err == nil {
					targets[valNode.ID()] = true
				}
			}
		}
		return sb.broadcaster.FindPeers(targets, p2p.AnyPurpose)
	}
}

// BroadcastConsensusMsg implements istanbul.Backend.BroadcastConsensusMsg
// This function will wrap the consensus message in a fwdMessage if it's a proxied validator.  It will then
// multicast the msg (the wrapped or original version) to the other validators and send it to itself.
func (sb *Backend) BroadcastConsensusMsg(destAddresses []common.Address, payload []byte) error {
	sb.logger.Trace("Broadcasting an istanbul message", "destAddresses", common.ConvertToStringSlice(destAddresses))

	payloadForOtherValidators := payload
	var ethMsgCode uint64 = istanbulConsensusMsg
	if sb.config.Proxied {
		// Convert the message to a fwdMessage
		var err error

		fwdMessage := &istanbul.ForwardMessage{DestAddresses: destAddresses, Msg: payload}
		fwdMsgBytes, err := rlp.EncodeToBytes(fwdMessage)
		if err != nil {
			sb.logger.Error("Failed to encode", "fwdMessage", fwdMessage)
			return err
		}

		// Note that we are not signing message.  The message that is being wrapped is already signed.
		msg := istanbul.Message{Code: istanbulFwdMsg, Msg: fwdMsgBytes, Address: sb.Address()}
		payloadForOtherValidators, err = msg.Payload()
		if err != nil {
			return err
		}

		ethMsgCode = istanbulFwdMsg
	}

	// Send to others
	if err := sb.Multicast(destAddresses, payloadForOtherValidators, ethMsgCode); err != nil {
		return err
	}

	// Send to self.  Note that it will never be a wrapped version of the consensus message.
	msg := istanbul.MessageEvent{
		Payload: payload,
	}
	go sb.istanbulEventMux.Post(msg)
	return nil
}

// Multicast implements istanbul.Backend.Multicast
// Multicast will send the eth message (with the message's payload and msgCode field set to the params
// payload and ethMsgCode respectively) to the nodes with the signing address in the destAddresses param.
// If the destAddresses param is set to nil, then this function will send the message to all connected
// peers.
func (sb *Backend) Multicast(destAddresses []common.Address, payload []byte, ethMsgCode uint64) error {
	logger := sb.logger.New("func", "Multicast")

	// Get peers to send.
	peers := sb.getPeersForMessage(destAddresses)

	logger.Trace("Going to multicast a message", "peers", peers, "ethMsgCode", ethMsgCode)

	// Only cache for the announceMsg, as that is the only message that is gossiped.
	var hash common.Hash
	if ethMsgCode == istanbulAnnounceMsg {
		hash = istanbul.RLPHash(payload)
		sb.selfRecentMessages.Add(hash, true)
	}

	if len(peers) > 0 {
		for _, p := range peers {
			if ethMsgCode == istanbulAnnounceMsg {
				nodePubKey := p.Node().Pubkey()
				nodeAddr := crypto.PubkeyToAddress(*nodePubKey)
				ms, ok := sb.peerRecentMessages.Get(nodeAddr)
				var m *lru.ARCCache
				if ok {
					m, _ = ms.(*lru.ARCCache)
					if _, k := m.Get(hash); k {
						// This peer had this event, skip it
						logger.Trace("Message already cached for peer.  Not sending it to peer", "peer", p)
						continue
					}
				} else {
					m, _ = lru.NewARC(inmemoryMessages)
				}

				m.Add(hash, true)
				sb.peerRecentMessages.Add(nodeAddr, m)
			}
			logger.Trace("Sending istanbul message to peer", "peer", p)

			go p.Send(ethMsgCode, payload)
		}
	}
	return nil
}

// Commit implements istanbul.Backend.Commit
func (sb *Backend) Commit(proposal istanbul.Proposal, aggregatedSeal types.IstanbulAggregatedSeal, aggregatedEpochValidatorSetSeal types.IstanbulEpochValidatorSetSeal) error {
	// Check if the proposal is a valid block
	block, ok := proposal.(*types.Block)
	if !ok {
		sb.logger.Error("Invalid proposal, %v", proposal)
		return errInvalidProposal
	}

	h := block.Header()
	// Append seals into extra-data
	err := writeAggregatedSeal(h, aggregatedSeal, false)
	if err != nil {
		return err
	}
	// update block's header
	block = block.WithSeal(h)
	block = block.WithEpochSnarkData(&types.EpochSnarkData{
		Signature: aggregatedEpochValidatorSetSeal.Signature,
	})

	sb.logger.Info("Committed", "address", sb.Address(), "round", aggregatedSeal.Round.Uint64(), "hash", proposal.Hash(), "number", proposal.Number().Uint64())
	// - if the proposed and committed blocks are the same, send the proposed hash
	//   to commit channel, which is being watched inside the engine.Seal() function.
	// - otherwise, we try to insert the block.
	// -- if success, the ChainHeadEvent event will be broadcasted, try to build
	//    the next block and the previous Seal() will be stopped.
	// -- otherwise, a error will be returned and a round change event will be fired.
	if sb.proposedBlockHash == block.Hash() {
		// feed block hash to Seal() and wait the Seal() result
		sb.commitCh <- block
		return nil
	}

	if sb.broadcaster != nil {
		sb.broadcaster.Enqueue(fetcherID, block)
	}
	return nil
}

// EventMux implements istanbul.Backend.EventMux
func (sb *Backend) EventMux() *event.TypeMux {
	return sb.istanbulEventMux
}

// Verify implements istanbul.Backend.Verify
func (sb *Backend) Verify(proposal istanbul.Proposal) (time.Duration, error) {
	// Check if the proposal is a valid block
	block, ok := proposal.(*types.Block)
	if !ok {
		sb.logger.Error("Invalid proposal, %v", proposal)
		return 0, errInvalidProposal
	}

	// check bad block
	if sb.hasBadProposal(block.Hash()) {
		return 0, core.ErrBlacklistedHash
	}

	// check block body
	txnHash := types.DeriveSha(block.Transactions())
	uncleHash := types.CalcUncleHash(block.Uncles())
	if txnHash != block.Header().TxHash {
		return 0, errMismatchTxhashes
	}
	if uncleHash != nilUncleHash {
		return 0, errInvalidUncleHash
	}

	// The author should be the first person to propose the block to ensure that randomness matches up.
	addr, err := sb.Author(block.Header())
	if err != nil {
		sb.logger.Error("Could not recover orignal author of the block to verify the randomness", "err", err, "func", "Verify")
		return 0, errInvalidProposal
	} else if addr != block.Header().Coinbase {
		sb.logger.Error("Original author of the block does not match the coinbase", "addr", addr, "coinbase", block.Header().Coinbase, "func", "Verify")
		return 0, errInvalidCoinbase
	}

	err = sb.VerifyHeader(sb.chain, block.Header(), false)

	// ignore errEmptyAggregatedSeal error because we don't have the committed seals yet
	if err != nil && err != errEmptyAggregatedSeal {
		if err == consensus.ErrFutureBlock {
			return time.Unix(int64(block.Header().Time), 0).Sub(now()), consensus.ErrFutureBlock
		} else {
			return 0, err
		}
	}

	// Process the block to verify that the transactions are valid and to retrieve the resulting state and receipts
	// Get the state from this block's parent.
	state, err := sb.stateAt(block.Header().ParentHash)
	if err != nil {
		sb.logger.Error("verify - Error in getting the block's parent's state", "parentHash", block.Header().ParentHash.Hex(), "err", err)
		return 0, err
	}

	// Make a copy of the state
	state = state.Copy()

	// Apply this block's transactions to update the state
	receipts, _, usedGas, err := sb.processBlock(block, state)
	if err != nil {
		sb.logger.Error("verify - Error in processing the block", "err", err)
		return 0, err
	}

	// Validate the block
	if err := sb.validateState(block, state, receipts, usedGas); err != nil {
		sb.logger.Error("verify - Error in validating the block", "err", err)
		return 0, err
	}

	// verify the validator set diff if this is the last block of the epoch
	if istanbul.IsLastBlockOfEpoch(block.Header().Number.Uint64(), sb.config.Epoch) {
		if err := sb.verifyValSetDiff(proposal, block, state); err != nil {
			sb.logger.Error("verify - Error in verifying the val set diff", "err", err)
			return 0, err
		}
	}

	return 0, err
}

func (sb *Backend) getNewValidatorSet(header *types.Header, state *state.StateDB) ([]istanbul.ValidatorData, error) {
	newValSetAddresses, err := election.GetElectedValidators(header, state)
	if err != nil {
		return nil, err
	}
	newValSet, err := validators.GetValidatorData(header, state, newValSetAddresses)
	return newValSet, err
}

func (sb *Backend) verifyValSetDiff(proposal istanbul.Proposal, block *types.Block, state *state.StateDB) error {
	header := block.Header()

	// Ensure that the extra data format is satisfied
	istExtra, err := types.ExtractIstanbulExtra(header)
	if err != nil {
		return err
	}

	newValSet, err := sb.getNewValidatorSet(block.Header(), state)
	if err != nil {
		if len(istExtra.AddedValidators) != 0 || istExtra.RemovedValidators.BitLen() != 0 {
			sb.logger.Error("verifyValSetDiff - Invalid val set diff.  Non empty diff when it should be empty.", "addedValidators", common.ConvertToStringSlice(istExtra.AddedValidators), "removedValidators", istExtra.RemovedValidators.Text(16))
			return errInvalidValidatorSetDiff
		}
	} else {
		parentValidators := sb.ParentBlockValidators(proposal)
		oldValSet := make([]istanbul.ValidatorData, 0, parentValidators.Size())

		for _, val := range parentValidators.List() {
			oldValSet = append(oldValSet, istanbul.ValidatorData{
				Address:      val.Address(),
				BLSPublicKey: val.BLSPublicKey(),
			})
		}

		addedValidators, removedValidators := istanbul.ValidatorSetDiff(oldValSet, newValSet)

		addedValidatorsAddresses := make([]common.Address, 0, len(addedValidators))
		addedValidatorsPublicKeys := make([]blscrypto.SerializedPublicKey, 0, len(addedValidators))
		for _, val := range addedValidators {
			addedValidatorsAddresses = append(addedValidatorsAddresses, val.Address)
			addedValidatorsPublicKeys = append(addedValidatorsPublicKeys, val.BLSPublicKey)
		}

		if !istanbul.CompareValidatorSlices(addedValidatorsAddresses, istExtra.AddedValidators) || removedValidators.Cmp(istExtra.RemovedValidators) != 0 || !istanbul.CompareValidatorPublicKeySlices(addedValidatorsPublicKeys, istExtra.AddedValidatorsPublicKeys) {
			sb.logger.Error("verifyValSetDiff - Invalid val set diff. Comparison failed. ", "got addedValidators", common.ConvertToStringSlice(istExtra.AddedValidators), "got removedValidators", istExtra.RemovedValidators.Text(16), "got addedValidatorsPublicKeys", istanbul.ConvertPublicKeysToStringSlice(istExtra.AddedValidatorsPublicKeys), "expected addedValidators", common.ConvertToStringSlice(addedValidatorsAddresses), "expected removedValidators", removedValidators.Text(16), "expected addedValidatorsPublicKeys", istanbul.ConvertPublicKeysToStringSlice(addedValidatorsPublicKeys))
			return errInvalidValidatorSetDiff
		}
	}

	return nil
}

// Sign implements istanbul.Backend.Sign
func (sb *Backend) Sign(data []byte) ([]byte, error) {
	if sb.signFn == nil {
		return nil, errInvalidSigningFn
	}
	sb.signFnMu.RLock()
	defer sb.signFnMu.RUnlock()
	return sb.signFn(accounts.Account{Address: sb.address}, accounts.MimetypeIstanbul, data)
}

func (sb *Backend) SignBlockHeader(data []byte) (blscrypto.SerializedSignature, error) {
	if sb.signHashBLSFn == nil {
		return blscrypto.SerializedSignature{}, errInvalidSigningFn
	}
	sb.signFnMu.RLock()
	defer sb.signFnMu.RUnlock()
	return sb.signHashBLSFn(accounts.Account{Address: sb.address}, data)
}

func (sb *Backend) SignBLSWithCompositeHash(data []byte) (blscrypto.SerializedSignature, error) {
	if sb.signMessageBLSFn == nil {
		return blscrypto.SerializedSignature{}, errInvalidSigningFn
	}
	sb.signFnMu.RLock()
	defer sb.signFnMu.RUnlock()
	// Currently, ExtraData is unused. In the future, it could include data that could be used to introduce
	// "firmware-level" protection. Such data could include data that the SNARK doesn't necessarily need,
	// such as the block number, which can be used by a hardware wallet to see that the block number
	// is incrementing, without having to perform the two-level hashing, just one-level fast hashing.
	return sb.signMessageBLSFn(accounts.Account{Address: sb.address}, data, []byte{})
}

// CheckSignature implements istanbul.Backend.CheckSignature
func (sb *Backend) CheckSignature(data []byte, address common.Address, sig []byte) error {
	signer, err := istanbul.GetSignatureAddress(data, sig)
	if err != nil {
		sb.logger.Error("Failed to get signer address", "err", err)
		return err
	}
	// Compare derived addresses
	if signer != address {
		return errInvalidSignature
	}
	return nil
}

// HasBlock implements istanbul.Backend.HasBlock
func (sb *Backend) HasBlock(hash common.Hash, number *big.Int) bool {
	return sb.chain.GetHeader(hash, number.Uint64()) != nil
}

// AuthorForBlock implements istanbul.Backend.AuthorForBlock
func (sb *Backend) AuthorForBlock(number uint64) common.Address {
	if h := sb.chain.GetHeaderByNumber(number); h != nil {
		a, _ := sb.Author(h)
		return a
	}
	return common.ZeroAddress
}

func (sb *Backend) getValidators(number uint64, hash common.Hash) istanbul.ValidatorSet {
	snap, err := sb.snapshot(sb.chain, number, hash, nil)
	if err != nil {
		sb.logger.Warn("Error getting snapshot", "number", number, "hash", hash, "err", err)
		return validator.NewSet(nil)
	}
	return snap.ValSet
}

// validatorRandomnessAtBlockNumber calls into the EVM to get the randomness to use in proposer ordering at a given block.
func (sb *Backend) validatorRandomnessAtBlockNumber(number uint64, hash common.Hash) (common.Hash, error) {
	lastBlockInPreviousEpoch := number
	if number > 0 {
		lastBlockInPreviousEpoch = number - istanbul.GetNumberWithinEpoch(number, sb.config.Epoch)
	}
	header := sb.chain.CurrentHeader()
	if header == nil {
		return common.Hash{}, errNoBlockHeader
	}
	state, err := sb.stateAt(header.Hash())
	if err != nil {
		return common.Hash{}, err
	}
	return random.BlockRandomness(header, state, lastBlockInPreviousEpoch)
}

func (sb *Backend) getOrderedValidators(number uint64, hash common.Hash) istanbul.ValidatorSet {
	valSet := sb.getValidators(number, hash)
	if valSet.Size() == 0 {
		return valSet
	}

	if sb.config.ProposerPolicy == istanbul.ShuffledRoundRobin {
		seed, err := sb.validatorRandomnessAtBlockNumber(number, hash)
		if err != nil {
			if err == comm_errors.ErrRegistryContractNotDeployed {
				sb.logger.Debug("Failed to set randomness for proposer selection", "block_number", number, "hash", hash, "error", err)
			} else {
				sb.logger.Warn("Failed to set randomness for proposer selection", "block_number", number, "hash", hash, "error", err)
			}
		}
		valSet.SetRandomness(seed)
	}

	return valSet
}

// GetCurrentHeadBlock retrieves the last block
func (sb *Backend) GetCurrentHeadBlock() istanbul.Proposal {
	return sb.currentBlock()
}

// GetCurrentHeadBlockAndAuthor retrieves the last block alongside the coinbase address for it
func (sb *Backend) GetCurrentHeadBlockAndAuthor() (istanbul.Proposal, common.Address) {
	block := sb.currentBlock()

	if block.Number().Cmp(common.Big0) == 0 {
		return block, common.ZeroAddress
	}

	proposer, err := sb.Author(block.Header())

	if err != nil {
		sb.logger.Error("Failed to get block proposer", "err", err)
		return nil, common.ZeroAddress
	}

	// Return header only block here since we don't need block body
	return block, proposer
}

func (sb *Backend) LastSubject() (istanbul.Subject, error) {
	lastProposal, _ := sb.GetCurrentHeadBlockAndAuthor()
	istExtra, err := types.ExtractIstanbulExtra(lastProposal.Header())
	if err != nil {
		return istanbul.Subject{}, err
	}
	lastView := &istanbul.View{Sequence: lastProposal.Number(), Round: istExtra.AggregatedSeal.Round}
	return istanbul.Subject{View: lastView, Digest: lastProposal.Hash()}, nil
}

func (sb *Backend) hasBadProposal(hash common.Hash) bool {
	if sb.hasBadBlock == nil {
		return false
	}
	return sb.hasBadBlock(hash)
}

func (sb *Backend) addProxy(node, externalNode *enode.Node) error {
	if sb.proxyNode != nil {
		return errProxyAlreadySet
	}
	sb.proxyNode = &proxyInfo{node: node, externalNode: externalNode}
<<<<<<< HEAD
	sb.queueAnnounceVersionUpdate()
=======
	sb.updateAnnounceVersion()
>>>>>>> 69d6ee7c
	sb.p2pserver.AddPeer(node, p2p.ProxyPurpose)
	return nil
}

func (sb *Backend) removeProxy(node *enode.Node) {
	if sb.proxyNode != nil && sb.proxyNode.node.ID() == node.ID() {
		sb.p2pserver.RemovePeer(node, p2p.ProxyPurpose)
		sb.proxyNode = nil
	}
}

// RefreshValPeers will create 'validator' type peers to all the valset validators, and disconnect from the
// peers that are not part of the valset.
// It will also disconnect all validator connections if this node is not a validator.
// Note that adding and removing validators are idempotent operations.  If the validator
// being added or removed is already added or removed, then a no-op will be done.
func (sb *Backend) RefreshValPeers(valset istanbul.ValidatorSet) {
	sb.logger.Trace("Called RefreshValPeers", "valset length", valset.Size())

	if sb.broadcaster == nil {
		return
	}

	sb.valEnodeTable.RefreshValPeers(valset, sb.ValidatorAddress())
}

func (sb *Backend) ValidatorAddress() common.Address {
	var localAddress common.Address
	if sb.config.Proxy {
		localAddress = sb.config.ProxiedValidatorAddress
	} else {
		localAddress = sb.Address()
	}
	return localAddress
}

func (sb *Backend) ConnectToVals() {
	// If this is a proxy, then refresh the val peers.  Note that this will be done within Backend.Start
	// for non proxied validators
	if sb.config.Proxy {
		headBlock := sb.GetCurrentHeadBlock()
		valset := sb.getValidators(headBlock.Number().Uint64(), headBlock.Hash())
		sb.RefreshValPeers(valset)
	}
}

// retrieveValidatorConnSet returns the cached validator conn set if the cache
// is younger than 1 minute. In the event of a cache miss, this may block for a
// couple seconds while retrieving the uncached set.
func (sb *Backend) retrieveValidatorConnSet() (map[common.Address]bool, error) {
	sb.cachedValidatorConnSetMu.RLock()

	// Check to see if there is a cached validator conn set, and if it's for the current block
	if sb.cachedValidatorConnSet != nil && time.Since(sb.cachedValidatorConnSetTimestamp) <= 1*time.Minute {
		defer sb.cachedValidatorConnSetMu.RUnlock()
		return sb.cachedValidatorConnSet, nil
	}
	sb.cachedValidatorConnSetMu.RUnlock()

	if err := sb.updateCachedValidatorConnSet(); err != nil {
		return nil, err
	}

	sb.cachedValidatorConnSetMu.RLock()
	defer sb.cachedValidatorConnSetMu.RUnlock()
	return sb.cachedValidatorConnSet, nil
}

// retrieveCachedValidatorConnSet returns the most recently cached validator conn
// set and asynchronously updates the cache if it is older than 1 minute.
// If no set has ever been cached, nil is returned.
func (sb *Backend) retrieveCachedValidatorConnSet() map[common.Address]bool {
	sb.cachedValidatorConnSetMu.RLock()
	if sb.cachedValidatorConnSet == nil || time.Since(sb.cachedValidatorConnSetTimestamp) > 1*time.Minute {
		go func() {
			err := sb.updateCachedValidatorConnSet()
			if err != nil {
				sb.logger.Debug("Unable to update cached validator conn set", "err", err)
			}
		}()
	}
	defer sb.cachedValidatorConnSetMu.RUnlock()
	return sb.cachedValidatorConnSet
}

// updateCachedValidatorConnSet updates the cached validator conn set. If another
// goroutine is simultaneously updating the cached set, this goroutine will wait
// for the update to be finished to prevent the update work from occurring
// simultaneously.
func (sb *Backend) updateCachedValidatorConnSet() (err error) {
	logger := sb.logger.New("func", "updateCachedValidatorConnSet")
	var waited bool
	sb.updatingCachedValidatorConnSetCond.L.Lock()
	// Checking the condition in a for loop as recommended to prevent a race
	for sb.updatingCachedValidatorConnSet {
		waited = true
		logger.Trace("Waiting for another goroutine to update the set")
		// If another goroutine is updating, wait for it to finish
		sb.updatingCachedValidatorConnSetCond.Wait()
	}
	if waited {
		defer sb.updatingCachedValidatorConnSetCond.L.Unlock()
		return sb.updatingCachedValidatorConnSetErr
	}
	// If we didn't wait, we show that we will start updating the cache
	sb.updatingCachedValidatorConnSet = true
	sb.updatingCachedValidatorConnSetCond.L.Unlock()

	defer func() {
		sb.updatingCachedValidatorConnSetCond.L.Lock()
		sb.updatingCachedValidatorConnSet = false
		// Share the error with other goroutines that are waiting on this one
		sb.updatingCachedValidatorConnSetErr = err
		// Broadcast to any waiting goroutines that the update is complete
		sb.updatingCachedValidatorConnSetCond.Broadcast()
		sb.updatingCachedValidatorConnSetCond.L.Unlock()
	}()

	validatorConnSet, err := sb.retrieveUncachedValidatorConnSet()
	if err != nil {
		return err
	}
	sb.cachedValidatorConnSetMu.Lock()
	sb.cachedValidatorConnSet = validatorConnSet
	sb.cachedValidatorConnSetTimestamp = time.Now()
	sb.cachedValidatorConnSetMu.Unlock()
	return nil
}

func (sb *Backend) retrieveUncachedValidatorConnSet() (map[common.Address]bool, error) {
	logger := sb.logger.New("func", "retrieveUncachedValidatorConnSet")
	// Retrieve the validator conn set from the election smart contract
	validatorsSet := make(map[common.Address]bool)

	currentBlock := sb.currentBlock()
	currentState, err := sb.stateAt(currentBlock.Hash())
	if err != nil {
		return nil, err
	}
	electNValidators, err := election.ElectNValidatorSigners(currentBlock.Header(), currentState, sb.config.AnnounceAdditionalValidatorsToGossip)

	// The validator contract may not be deployed yet.
	// Even if it is deployed, it may not have any registered validators yet.
	if err == comm_errors.ErrSmartContractNotDeployed || err == comm_errors.ErrRegistryContractNotDeployed {
		logger.Trace("Can't elect N validators because smart contract not deployed. Setting validator conn set to current elected validators.", "err", err)
	} else if err != nil {
		logger.Error("Error in electing N validators. Setting validator conn set to current elected validators", "err", err)
	}

	for _, address := range electNValidators {
		validatorsSet[address] = true
	}

	// Add active validators regardless
	valSet := sb.getValidators(currentBlock.Number().Uint64(), currentBlock.Hash())
	for _, val := range valSet.List() {
		validatorsSet[val.Address()] = true
	}

	logger.Trace("Returning validator conn set", "validatorsSet", validatorsSet)
	return validatorsSet, nil
}<|MERGE_RESOLUTION|>--- conflicted
+++ resolved
@@ -110,13 +110,9 @@
 		selfRecentMessages:                 selfRecentMessages,
 		announceThreadWg:                   new(sync.WaitGroup),
 		announceThreadQuit:                 make(chan struct{}),
-<<<<<<< HEAD
 		generateAndGossipAnnounceCh:        make(chan struct{}, 1),
-		updateAnnounceVersionCh:            make(chan struct{}, 1),
-=======
 		updateAnnounceVersionCh:            make(chan struct{}),
 		updateAnnounceVersionCompleteCh:    make(chan struct{}),
->>>>>>> 69d6ee7c
 		lastAnnounceGossiped:               make(map[common.Address]time.Time),
 		lastSignedAnnounceVersionsGossiped: make(map[common.Address]time.Time),
 		valEnodesShareWg:                   new(sync.WaitGroup),
@@ -207,26 +203,18 @@
 
 	valEnodeTable *enodes.ValidatorEnodeDB
 
-<<<<<<< HEAD
 	signedAnnounceVersionTable           *enodes.SignedAnnounceVersionDB
 	lastSignedAnnounceVersionsGossiped   map[common.Address]time.Time
 	lastSignedAnnounceVersionsGossipedMu sync.RWMutex
-=======
-	announceRunning    bool
-	announceMu         sync.RWMutex
-	announceThreadWg   *sync.WaitGroup
-	announceThreadQuit chan struct{}
-
-	updateAnnounceVersionCh         chan struct{}
-	updateAnnounceVersionCompleteCh chan struct{}
->>>>>>> 69d6ee7c
 
 	announceRunning             bool
 	announceMu                  sync.RWMutex
 	announceThreadWg            *sync.WaitGroup
 	announceThreadQuit          chan struct{}
 	generateAndGossipAnnounceCh chan struct{}
-	updateAnnounceVersionCh     chan struct{}
+
+	updateAnnounceVersionCh         chan struct{}
+	updateAnnounceVersionCompleteCh chan struct{}
 
 	// The enode certificate message most recently generated if this is a validator
 	// or received by a proxied validator if this is a proxy.
@@ -821,11 +809,7 @@
 		return errProxyAlreadySet
 	}
 	sb.proxyNode = &proxyInfo{node: node, externalNode: externalNode}
-<<<<<<< HEAD
-	sb.queueAnnounceVersionUpdate()
-=======
 	sb.updateAnnounceVersion()
->>>>>>> 69d6ee7c
 	sb.p2pserver.AddPeer(node, p2p.ProxyPurpose)
 	return nil
 }
