// Copyright 2017 The go-ethereum Authors
// This file is part of the go-ethereum library.
//
// The go-ethereum library is free software: you can redistribute it and/or modify
// it under the terms of the GNU Lesser General Public License as published by
// the Free Software Foundation, either version 3 of the License, or
// (at your option) any later version.
//
// The go-ethereum library is distributed in the hope that it will be useful,
// but WITHOUT ANY WARRANTY; without even the implied warranty of
// MERCHANTABILITY or FITNESS FOR A PARTICULAR PURPOSE. See the
// GNU Lesser General Public License for more details.
//
// You should have received a copy of the GNU Lesser General Public License
// along with the go-ethereum library. If not, see <http://www.gnu.org/licenses/>.

package backend

import (
	"errors"
	"math/big"
	"sync"
	"time"

	"github.com/ethereum/go-ethereum/accounts"
	"github.com/ethereum/go-ethereum/common"
	"github.com/ethereum/go-ethereum/consensus"
	"github.com/ethereum/go-ethereum/consensus/istanbul"
	istanbulCore "github.com/ethereum/go-ethereum/consensus/istanbul/core"
	"github.com/ethereum/go-ethereum/consensus/istanbul/validator"
	"github.com/ethereum/go-ethereum/core"
	"github.com/ethereum/go-ethereum/core/state"
	"github.com/ethereum/go-ethereum/core/types"
	"github.com/ethereum/go-ethereum/crypto"
	"github.com/ethereum/go-ethereum/ethdb"
	"github.com/ethereum/go-ethereum/event"
	"github.com/ethereum/go-ethereum/log"
	"github.com/ethereum/go-ethereum/p2p/enode"
	lru "github.com/hashicorp/golang-lru"
)

const (
	// fetcherID is the ID indicates the block is from Istanbul engine
	fetcherID = "istanbul"
)

var (
	// errInvalidSigningFn is returned when the consensus signing function is invalid.
	errInvalidSigningFn = errors.New("invalid signing function for istanbul messages")
)

// Entries for the recent announce messages
type AnnounceGossipTimestamp struct {
	enodeURL  string
	timestamp time.Time
}

// New creates an Ethereum backend for Istanbul core engine.
func New(config *istanbul.Config, db ethdb.Database) consensus.Istanbul {
	// Allocate the snapshot caches and create the engine
	recents, _ := lru.NewARC(inmemorySnapshots)
	recentMessages, _ := lru.NewARC(inmemoryPeers)
	knownMessages, _ := lru.NewARC(inmemoryMessages)
	backend := &Backend{
		config:               config,
		istanbulEventMux:     new(event.TypeMux),
		logger:               log.New(),
		db:                   db,
		commitCh:             make(chan *types.Block, 1),
		recents:              recents,
		coreStarted:          false,
		recentMessages:       recentMessages,
		knownMessages:        knownMessages,
		announceWg:           new(sync.WaitGroup),
		announceQuit:         make(chan struct{}),
		lastAnnounceGossiped: make(map[common.Address]*AnnounceGossipTimestamp),
	}
	backend.core = istanbulCore.New(backend, backend.config)
	backend.valEnodeTable = newValidatorEnodeTable(backend.AddValidatorPeer, backend.RemoveValidatorPeer)
	return backend
}

// ----------------------------------------------------------------------------

type Backend struct {
	config           *istanbul.Config
	istanbulEventMux *event.TypeMux

	address  common.Address    // Ethereum address of the signing key
	signFn   istanbul.SignerFn // Signer function to authorize hashes with
	signFnMu sync.RWMutex      // Protects the signer fields

	core         istanbulCore.Engine
	logger       log.Logger
	db           ethdb.Database
	chain        consensus.ChainReader
	currentBlock func() *types.Block
	hasBadBlock  func(hash common.Hash) bool
	stateAt      func(hash common.Hash) (*state.StateDB, error)

	processBlock  func(block *types.Block, statedb *state.StateDB) (types.Receipts, []*types.Log, uint64, error)
	validateState func(block *types.Block, statedb *state.StateDB, receipts types.Receipts, usedGas uint64) error

	// the channels for istanbul engine notifications
	commitCh          chan *types.Block
	proposedBlockHash common.Hash
	sealMu            sync.Mutex
	coreStarted       bool
	coreMu            sync.RWMutex

	// Snapshots for recent blocks to speed up reorgs
	recents *lru.ARCCache

	// event subscription for ChainHeadEvent event
	broadcaster consensus.Broadcaster

	recentMessages *lru.ARCCache // the cache of peer's messages
	knownMessages  *lru.ARCCache // the cache of self messages

	iEvmH  consensus.ConsensusIEvmH
	regAdd consensus.ConsensusRegAdd
	gpm    consensus.ConsensusGasPriceMinimum

	lastAnnounceGossiped map[common.Address]*AnnounceGossipTimestamp

	valEnodeTable *validatorEnodeTable

	announceWg   *sync.WaitGroup
	announceQuit chan struct{}
}

// Authorize implements istanbul.Backend.Authorize
func (sb *Backend) Authorize(address common.Address, signFn istanbul.SignerFn) {
	sb.signFnMu.Lock()
	defer sb.signFnMu.Unlock()

	sb.address = address
	sb.signFn = signFn
	sb.core.SetAddress(address)
}

// Address implements istanbul.Backend.Address
func (sb *Backend) Address() common.Address {
	return sb.address
}

func (sb *Backend) Close() error {
	return nil
}

// Validators implements istanbul.Backend.Validators
func (sb *Backend) Validators(proposal istanbul.Proposal) istanbul.ValidatorSet {
	return sb.getValidators(proposal.Number().Uint64(), proposal.Hash())
}

// Broadcast implements istanbul.Backend.Broadcast
func (sb *Backend) Broadcast(valSet istanbul.ValidatorSet, payload []byte) error {
	// send to others
	sb.Gossip(valSet, payload, istanbulMsg, false)
	// send to self
	msg := istanbul.MessageEvent{
		Payload: payload,
	}
	go sb.istanbulEventMux.Post(msg)
	return nil
}

// Gossip implements istanbul.Backend.Gossip
func (sb *Backend) Gossip(valSet istanbul.ValidatorSet, payload []byte, msgCode uint64, ignoreCache bool) error {
	var hash common.Hash
	if !ignoreCache {
		hash = istanbul.RLPHash(payload)
		sb.knownMessages.Add(hash, true)
	}

	var targets map[common.Address]bool = nil

	if valSet != nil {
		targets = make(map[common.Address]bool)
		for _, val := range valSet.List() {
			if val.Address() != sb.Address() {
				targets[val.Address()] = true
			}
		}
	}

	if sb.broadcaster != nil && ((valSet == nil) || (len(targets) > 0)) {
		ps := sb.broadcaster.FindPeers(targets)

		for addr, p := range ps {
			if !ignoreCache {
				ms, ok := sb.recentMessages.Get(addr)
				var m *lru.ARCCache
				if ok {
					m, _ = ms.(*lru.ARCCache)
					if _, k := m.Get(hash); k {
						// This peer had this event, skip it
						continue
					}
				} else {
					m, _ = lru.NewARC(inmemoryMessages)
				}

				m.Add(hash, true)
				sb.recentMessages.Add(addr, m)
			}

			go p.Send(msgCode, payload)
		}
	}
	return nil
}

func (sb *Backend) Enode() *enode.Node {
	if sb.broadcaster != nil {
		return sb.broadcaster.GetLocalNode()
	} else {
		return nil
	}
}

// Commit implements istanbul.Backend.Commit
func (sb *Backend) Commit(proposal istanbul.Proposal, seals [][]byte) error {
	// Check if the proposal is a valid block
	block := &types.Block{}
	block, ok := proposal.(*types.Block)
	if !ok {
		sb.logger.Error("Invalid proposal, %v", proposal)
		return errInvalidProposal
	}

	h := block.Header()
	// Append seals into extra-data
	err := writeCommittedSeals(h, seals)
	if err != nil {
		return err
	}
	// update block's header
	block = block.WithSeal(h)

	sb.logger.Info("Committed", "address", sb.Address(), "hash", proposal.Hash(), "number", proposal.Number().Uint64())
	// - if the proposed and committed blocks are the same, send the proposed hash
	//   to commit channel, which is being watched inside the engine.Seal() function.
	// - otherwise, we try to insert the block.
	// -- if success, the ChainHeadEvent event will be broadcasted, try to build
	//    the next block and the previous Seal() will be stopped.
	// -- otherwise, a error will be returned and a round change event will be fired.
	if sb.proposedBlockHash == block.Hash() {
		// feed block hash to Seal() and wait the Seal() result
		sb.commitCh <- block
		return nil
	}

	if sb.broadcaster != nil {
		sb.broadcaster.Enqueue(fetcherID, block)
	}
	return nil
}

// EventMux implements istanbul.Backend.EventMux
func (sb *Backend) EventMux() *event.TypeMux {
	return sb.istanbulEventMux
}

// Verify implements istanbul.Backend.Verify
func (sb *Backend) Verify(proposal istanbul.Proposal, src istanbul.Validator) (time.Duration, error) {
	// Check if the proposal is a valid block
	block := &types.Block{}
	block, ok := proposal.(*types.Block)
	if !ok {
		sb.logger.Error("Invalid proposal, %v", proposal)
		return 0, errInvalidProposal
	}

	// check bad block
	if sb.HasBadProposal(block.Hash()) {
		return 0, core.ErrBlacklistedHash
	}

	// check block body
	txnHash := types.DeriveSha(block.Transactions())
	uncleHash := types.CalcUncleHash(block.Uncles())
	if txnHash != block.Header().TxHash {
		return 0, errMismatchTxhashes
	}
	if uncleHash != nilUncleHash {
		return 0, errInvalidUncleHash
	}

	// verify the header of proposed block
	if block.Header().Coinbase != src.Address() {
		return 0, errInvalidCoinbase
	}
	err := sb.VerifyHeader(sb.chain, block.Header(), false)

	// ignore errEmptyCommittedSeals error because we don't have the committed seals yet
	if err != nil && err != errEmptyCommittedSeals {
		if err == consensus.ErrFutureBlock {
			return time.Unix(block.Header().Time.Int64(), 0).Sub(now()), consensus.ErrFutureBlock
		} else {
			return 0, err
		}
	}

	// Process the block to verify that the transactions are valid and to retrieve the resulting state and receipts
	// Get the state from this block's parent.
	state, err := sb.stateAt(block.Header().ParentHash)
	if err != nil {
		log.Error("verify - Error in getting the block's parent's state", "parentHash", block.Header().ParentHash.Hex(), "err", err)
		return 0, err
	}

	// Make a copy of the state
	state = state.Copy()

	// Apply this block's transactions to update the state
	receipts, _, usedGas, err := sb.processBlock(block, state)
	if err != nil {
		log.Error("verify - Error in processing the block", "err", err)
		return 0, err
	}

	// Validate the block
	if err := sb.validateState(block, state, receipts, usedGas); err != nil {
		log.Error("verify - Error in validating the block", "err", err)
		return 0, err
	}

	// verify the validator set diff if this is the last block of the epoch
	if istanbul.IsLastBlockOfEpoch(block.Header().Number.Uint64(), sb.config.Epoch) {
		if err := sb.verifyValSetDiff(proposal, block, state); err != nil {
			log.Error("verify - Error in verifying the val set diff", "err", err)
			return 0, err
		}
	}

	return 0, err
}

func (sb *Backend) verifyValSetDiff(proposal istanbul.Proposal, block *types.Block, state *state.StateDB) error {
	header := block.Header()

	// Ensure that the extra data format is satisfied
	istExtra, err := types.ExtractIstanbulExtra(header)
	if err != nil {
		return err
	}

	newValSet, err := sb.getValSet(block.Header(), state)
	if err != nil {
		log.Error("Istanbul.verifyValSetDiff - Error in retrieving the validator set. Verifying val set diff empty.", "err", err)
		if len(istExtra.AddedValidators) != 0 || len(istExtra.RemovedValidators) != 0 {
			log.Warn("verifyValSetDiff - Invalid val set diff.  Non empty diff when it should be empty.", "addedValidators", common.ConvertToStringSlice(istExtra.AddedValidators), "removedValidators", common.ConvertToStringSlice(istExtra.RemovedValidators))
			return errInvalidValidatorSetDiff
		}
	} else {
		parentValidators := sb.ParentValidators(proposal)
		oldValSet := make([]common.Address, 0, parentValidators.Size())

		for _, val := range parentValidators.List() {
			oldValSet = append(oldValSet, val.Address())
		}

		addedValidators, removedValidators := istanbul.ValidatorSetDiff(oldValSet, newValSet)

		if !istanbul.CompareValidatorSlices(addedValidators, istExtra.AddedValidators) || !istanbul.CompareValidatorSlices(removedValidators, istExtra.RemovedValidators) {
			return errInvalidValidatorSetDiff
		}
	}

	return nil
}

// Sign implements istanbul.Backend.Sign
func (sb *Backend) Sign(data []byte) ([]byte, error) {
	if sb.signFn == nil {
		return nil, errInvalidSigningFn
	}
	hashData := crypto.Keccak256(data)
	sb.signFnMu.RLock()
	defer sb.signFnMu.RUnlock()
	return sb.signFn(accounts.Account{Address: sb.address}, hashData)
}

// CheckSignature implements istanbul.Backend.CheckSignature
func (sb *Backend) CheckSignature(data []byte, address common.Address, sig []byte) error {
	signer, err := istanbul.GetSignatureAddress(data, sig)
	if err != nil {
		log.Error("Failed to get signer address", "err", err)
		return err
	}
	// Compare derived addresses
	if signer != address {
		return errInvalidSignature
	}
	return nil
}

// HasProposal implements istanbul.Backend.HasProposal
func (sb *Backend) HasProposal(hash common.Hash, number *big.Int) bool {
	return sb.chain.GetHeader(hash, number.Uint64()) != nil
}

// GetProposer implements istanbul.Backend.GetProposer
func (sb *Backend) GetProposer(number uint64) common.Address {
	if h := sb.chain.GetHeaderByNumber(number); h != nil {
		a, _ := sb.Author(h)
		return a
	}
	return common.Address{}
}

// ParentValidators implements istanbul.Backend.GetParentValidators
func (sb *Backend) ParentValidators(proposal istanbul.Proposal) istanbul.ValidatorSet {
	if block, ok := proposal.(*types.Block); ok {
		return sb.getValidators(block.Number().Uint64()-1, block.ParentHash())
	}
	return validator.NewSet(nil, sb.config.ProposerPolicy)
}

func (sb *Backend) getValidators(number uint64, hash common.Hash) istanbul.ValidatorSet {
	snap, err := sb.snapshot(sb.chain, number, hash, nil)
	if err != nil {
		return validator.NewSet(nil, sb.config.ProposerPolicy)
	}
	return snap.ValSet
}

func (sb *Backend) LastProposal() (istanbul.Proposal, common.Address) {
	block := sb.currentBlock()

	var proposer common.Address
	if block.Number().Cmp(common.Big0) > 0 {
		var err error
		proposer, err = sb.Author(block.Header())
		if err != nil {
			sb.logger.Error("Failed to get block proposer", "err", err)
			return nil, common.Address{}
		}
	}

	// Return header only block here since we don't need block body
	return block, proposer
}

func (sb *Backend) HasBadProposal(hash common.Hash) bool {
	if sb.hasBadBlock == nil {
		return false
	}
	return sb.hasBadBlock(hash)
}

<<<<<<< HEAD
func (sb *Backend) IsKnownMessage(msg istanbul.Message) bool {
	sb.coreMu.Lock()
	defer sb.coreMu.Unlock()

	data, err := msg.Payload()
	if err != nil {
		return false
	}
	hash := istanbul.RLPHash(data)
	_, ok := sb.knownMessages.Get(hash)
	return ok
=======
func (sb *Backend) AddValidatorPeer(enodeURL string) {
	if sb.broadcaster != nil {
		sb.broadcaster.AddValidatorPeer(enodeURL)
	}
}

func (sb *Backend) RemoveValidatorPeer(enodeURL string) {
	if sb.broadcaster != nil {
		sb.broadcaster.RemoveValidatorPeer(enodeURL)
	}
}

func (sb *Backend) GetValidatorPeers() []string {
	if sb.broadcaster != nil {
		return sb.broadcaster.GetValidatorPeers()
	} else {
		return nil
	}
}

// This will create 'validator' type peers to all the valset validators, and disconnect from the
// peers that are not part of the valset.
// It will also disconnect all validator connections if this node is not a validator.
// Note that adding and removing validators are idempotent operations.  If the validator
// being added or removed is already added or removed, then a no-op will be done.
func (sb *Backend) RefreshValPeers(valset istanbul.ValidatorSet) {
	sb.logger.Trace("Called RefreshValPeers", "valset length", valset.Size())

	currentValPeers := sb.GetValidatorPeers()

	// Disconnect all validator peers if this node is not in the valset
	if _, val := valset.GetByAddress(sb.Address()); val == nil {
		for _, peerEnodeURL := range currentValPeers {
			sb.RemoveValidatorPeer(peerEnodeURL)
		}
	} else {
		sb.valEnodeTable.refreshValPeers(valset, currentValPeers)
	}
>>>>>>> 58a4453c
}<|MERGE_RESOLUTION|>--- conflicted
+++ resolved
@@ -450,7 +450,6 @@
 	return sb.hasBadBlock(hash)
 }
 
-<<<<<<< HEAD
 func (sb *Backend) IsKnownMessage(msg istanbul.Message) bool {
 	sb.coreMu.Lock()
 	defer sb.coreMu.Unlock()
@@ -462,7 +461,8 @@
 	hash := istanbul.RLPHash(data)
 	_, ok := sb.knownMessages.Get(hash)
 	return ok
-=======
+}
+
 func (sb *Backend) AddValidatorPeer(enodeURL string) {
 	if sb.broadcaster != nil {
 		sb.broadcaster.AddValidatorPeer(enodeURL)
@@ -501,5 +501,4 @@
 	} else {
 		sb.valEnodeTable.refreshValPeers(valset, currentValPeers)
 	}
->>>>>>> 58a4453c
 }