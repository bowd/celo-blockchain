--- conflicted
+++ resolved
@@ -80,11 +80,8 @@
 	var numGossipedMsgsInHighFreqAfterFirstPeerState int
 	var announceVersion uint
 	var announcing bool
-<<<<<<< HEAD
 	var shouldAnnounce bool
 	var err error
-=======
->>>>>>> aa488e91
 
 	updateAnnounceVersionFunc := func() {
 		version := newAnnounceVersion()
@@ -119,13 +116,7 @@
 				// hence more likely that they will be aware that this node is
 				// within that set.
 				time.AfterFunc(1*time.Minute, func() {
-<<<<<<< HEAD
 					sb.startGossipAnnounceTask()
-=======
-					if err := sb.generateAndGossipAnnounce(announceVersion); err != nil {
-						logger.Error("Error in gossiping announce", "err", err)
-					}
->>>>>>> aa488e91
 				})
 
 				if sb.config.AnnounceAggressiveGossipOnEnablement {
@@ -179,12 +170,6 @@
 				}
 			}
 
-<<<<<<< HEAD
-=======
-			updateAnnounceVersionFunc()
-			go sb.generateAndGossipAnnounce(announceVersion)
-
->>>>>>> aa488e91
 			// Use this timer to also prune all announce related data structures.
 			if err := sb.pruneAnnounceDataStructures(); err != nil {
 				logger.Warn("Error in pruning announce data structures", "err", err)
@@ -348,7 +333,6 @@
 	}
 }
 
-<<<<<<< HEAD
 // generateAndGossipAnnounce will generate the lastest announce msg from this node
 // and then broadcast it to it's peers, which should then gossip the announce msg
 // message throughout the p2p network, since this announce msg's timestamp should be
@@ -357,15 +341,6 @@
 	logger := sb.logger.New("func", "generateAndGossipAnnounce")
 	logger.Trace("generateAndGossipAnnounce called")
 	istMsg, err := sb.generateAnnounce()
-=======
-// generateAndGossipAnnounce will generate the lastest announce msg from this node (as opposed to retrieving from the announceMsgCache) and then broadcast it to it's peers,
-// which should then gossip the announce msg message throughout the p2p network, since this announce msg's timestamp should be the latest among all of this
-// validator's previous announce msgs.
-func (sb *Backend) generateAndGossipAnnounce(version uint) error {
-	logger := sb.logger.New("func", "generateAndGossipAnnounce")
-	logger.Trace("generateAndGossipAnnounce called")
-	istMsg, announceAddress, err := sb.generateAnnounce(version)
->>>>>>> aa488e91
 	if err != nil {
 		return err
 	}
@@ -381,7 +356,6 @@
 		return err
 	}
 
-<<<<<<< HEAD
 	return sb.Multicast(nil, payload, istanbulAnnounceMsg)
 }
 
@@ -389,40 +363,11 @@
 // use the version for this node's address in the signed announce version db
 func (sb *Backend) generateAnnounce() (*istanbul.Message, error) {
 	logger := sb.logger.New("func", "generateAnnounce")
-=======
-	// Add the generated announce message to this node's cache
-	sb.cachedAnnounceMsgsMu.Lock()
-	defer sb.cachedAnnounceMsgsMu.Unlock()
-	sb.cachedAnnounceMsgs[announceAddress] = &announceMsgCachedEntry{MsgVersion: version, MsgPayload: payload}
-
-	return sb.Multicast(nil, payload, istanbulAnnounceMsg)
-}
-
-// This function is a helper function for generateAndGossipAnnounce.
-// It will create the latest announce msg for this node with a given version.
-func (sb *Backend) generateAnnounce(version uint) (*istanbul.Message, common.Address, error) {
-	logger := sb.logger.New("func", "generateAnnounce")
-	var enodeUrl string
-	if sb.config.Proxied {
-		if sb.proxyNode != nil {
-			enodeUrl = sb.proxyNode.externalNode.URLv4()
-		} else {
-			logger.Error("Proxied node is not connected to a proxy")
-			return nil, common.Address{}, errNoProxyConnection
-		}
-	} else {
-		enodeUrl = sb.p2pserver.Self().URLv4()
-	}
->>>>>>> aa488e91
 
 	enodeURL, err := sb.getEnodeURL()
 	if err != nil {
-<<<<<<< HEAD
 		logger.Error("Error getting enode URL", "err", err)
 		return nil, err
-=======
-		return nil, common.Address{}, err
->>>>>>> aa488e91
 	}
 	announceRecords, err := sb.generateAnnounceRecords(enodeURL)
 	if err != nil {
@@ -440,22 +385,13 @@
 
 	announceData := &announceData{
 		AnnounceRecords: announceRecords,
-<<<<<<< HEAD
 		Version:         announceVersion,
-=======
-		EnodeURLHash:    istanbul.RLPHash(enodeUrl),
-		Version:         version,
->>>>>>> aa488e91
 	}
 
 	announceBytes, err := rlp.EncodeToBytes(announceData)
 	if err != nil {
 		logger.Error("Error encoding announce content", "AnnounceData", announceData.String(), "err", err)
-<<<<<<< HEAD
 		return nil, err
-=======
-		return nil, common.Address{}, err
->>>>>>> aa488e91
 	}
 
 	msg := &istanbul.Message{
@@ -468,16 +404,11 @@
 	// Sign the announce message
 	if err := msg.Sign(sb.Sign); err != nil {
 		logger.Error("Error in signing an Announce Message", "AnnounceMsg", msg.String(), "err", err)
-<<<<<<< HEAD
 		return nil, err
-=======
-		return nil, common.Address{}, err
->>>>>>> aa488e91
 	}
 
 	logger.Debug("Generated an announce message", "IstanbulMsg", msg.String(), "AnnounceData", announceData.String())
 
-<<<<<<< HEAD
 	return msg, nil
 }
 
@@ -525,9 +456,6 @@
 		})
 	}
 	return announceRecords, nil
-=======
-	return msg, msg.Address, nil
->>>>>>> aa488e91
 }
 
 // This function will handle an announce message.
@@ -859,6 +787,11 @@
 	return sb.p2pserver.Self().URLv4(), nil
 }
 
+func newAnnounceVersion() uint {
+	// Unix() returns a int64, but we need a uint for the golang rlp encoding implmentation. Warning: This timestamp value will be truncated in 2106.
+	return uint(time.Now().Unix())
+}
+
 type enodeCertificate struct {
 	EnodeURL string
 	Version  uint
@@ -905,9 +838,15 @@
 func (sb *Backend) generateEnodeCertificateMsg(version uint) (*istanbul.Message, error) {
 	logger := sb.logger.New("func", "generateEnodeCertificateMsg")
 
-	enodeURL, err := sb.getEnodeURL()
-	if err != nil {
-		return nil, err
+	var enodeURL string
+	if sb.config.Proxied {
+		if sb.proxyNode != nil {
+			enodeURL = sb.proxyNode.externalNode.URLv4()
+		} else {
+			return nil, errNoProxyConnection
+		}
+	} else {
+		enodeURL = sb.p2pserver.Self().URLv4()
 	}
 
 	enodeCertificate := &enodeCertificate{
@@ -964,171 +903,6 @@
 		return err
 	}
 
-	// Handle the special case where this node is a proxy and the proxied validator sent the msg
-	if sb.config.Proxy && sb.proxiedPeer != nil && sb.proxiedPeer.Node().ID() == peer.Node().ID() && msg.Address == sb.config.ProxiedValidatorAddress {
-		// There may be a difference in the URLv4 string because of `discport`,
-		// so instead compare the ID
-		selfNode := sb.p2pserver.Self()
-		if parsedNode.ID() != selfNode.ID() {
-			logger.Warn("Received Istanbul Enode Certificate message with an incorrect enode url", "message enode url", enodeCertificate.EnodeURL, "self enode url", sb.p2pserver.Self().URLv4())
-			return errors.New("Incorrect enode url")
-		}
-		if err := sb.setEnodeCertificateMsg(&msg); err != nil {
-			logger.Warn("Error setting enode certificate msg", "err", err)
-			return err
-		}
-		return nil
-	}
-
-	validatorConnSet, err := sb.retrieveValidatorConnSet()
-	if err != nil {
-		logger.Debug("Error in retrieving registered/elected valset", "err", err)
-		return err
-	}
-
-	if !validatorConnSet[msg.Address] {
-		logger.Debug("Received Istanbul Enode Certificate message originating from a node not in the validator conn set")
-		return errUnauthorizedAnnounceMessage
-	}
-
-	if err := sb.valEnodeTable.Upsert(map[common.Address]*vet.AddressEntry{msg.Address: {Node: parsedNode, Version: enodeCertificate.Version}}); err != nil {
-		logger.Warn("Error in upserting a val enode table entry", "error", err)
-		return err
-	}
-	return nil
-}
-
-func (sb *Backend) sendEnodeCertificateMsg(peer consensus.Peer, msg *istanbul.Message) error {
-	logger := sb.logger.New("func", "sendEnodeCertificateMsg")
-	payload, err := msg.Payload()
-	if err != nil {
-		logger.Error("Error getting payload of enode certificate message", "err", err)
-		return err
-	}
-	return peer.Send(istanbulEnodeCertificateMsg, payload)
-}
-
-func (sb *Backend) setEnodeCertificateMsg(msg *istanbul.Message) error {
-	sb.enodeCertificateMsgMu.Lock()
-	var enodeCertificate enodeCertificate
-	if err := rlp.DecodeBytes(msg.Msg, &enodeCertificate); err != nil {
-		return err
-	}
-<<<<<<< HEAD
-=======
-}
-
-type enodeCertificate struct {
-	EnodeURL string
-	Version  uint
-}
-
-// ==============================================
-//
-// define the functions that needs to be provided for rlp Encoder/Decoder.
-
-// EncodeRLP serializes ec into the Ethereum RLP format.
-func (ec *enodeCertificate) EncodeRLP(w io.Writer) error {
-	return rlp.Encode(w, []interface{}{ec.EnodeURL, ec.Version})
-}
-
-// DecodeRLP implements rlp.Decoder, and load the ec fields from a RLP stream.
-func (ec *enodeCertificate) DecodeRLP(s *rlp.Stream) error {
-	var msg struct {
-		EnodeURL string
-		Version  uint
-	}
-
-	if err := s.Decode(&msg); err != nil {
-		return err
-	}
-	ec.EnodeURL, ec.Version = msg.EnodeURL, msg.Version
-	return nil
-}
-
-// retrieveEnodeCertificateMsg gets the most recent enode certificate message.
-// May be nil if no message was generated as a result of the core not being
-// started, or if a proxy has not received a message from its proxied validator
-func (sb *Backend) retrieveEnodeCertificateMsg() (*istanbul.Message, error) {
-	sb.enodeCertificateMsgMu.Lock()
-	defer sb.enodeCertificateMsgMu.Unlock()
-	if sb.enodeCertificateMsg == nil {
-		return nil, nil
-	}
-	return sb.enodeCertificateMsg.Copy(), nil
-}
-
-// generateEnodeCertificateMsg generates an enode certificate message with the enode
-// this node is publicly accessible at. If this node is proxied, the proxy's
-// public enode is used.
-func (sb *Backend) generateEnodeCertificateMsg(version uint) (*istanbul.Message, error) {
-	logger := sb.logger.New("func", "generateEnodeCertificateMsg")
-
-	var enodeURL string
-	if sb.config.Proxied {
-		if sb.proxyNode != nil {
-			enodeURL = sb.proxyNode.externalNode.URLv4()
-		} else {
-			return nil, errNoProxyConnection
-		}
-	} else {
-		enodeURL = sb.p2pserver.Self().URLv4()
-	}
-
-	enodeCertificate := &enodeCertificate{
-		EnodeURL: enodeURL,
-		Version:  version,
-	}
-	enodeCertificateBytes, err := rlp.EncodeToBytes(enodeCertificate)
-	if err != nil {
-		return nil, err
-	}
-	msg := &istanbul.Message{
-		Code:    istanbulEnodeCertificateMsg,
-		Address: sb.Address(),
-		Msg:     enodeCertificateBytes,
-	}
-	// Sign the message
-	if err := msg.Sign(sb.Sign); err != nil {
-		return nil, err
-	}
-	logger.Trace("Generated Istanbul Enode Certificate message", "enodeCertificate", enodeCertificate, "address", msg.Address)
-	return msg, nil
-}
-
-// handleEnodeCertificateMsg handles an enode certificate message.
-// At the moment, this message is only supported if it's sent from a proxied
-// validator to its proxy or vice versa. If the message is sent by the proxy
-// to the proxied validator, the proxy is forwarding an enodeCertificate to the
-// proxied validator.
-// If a message is sent by a proxied validator to its proxy, it is either
-// sending its own enodeCertificate that can be used during handshakes, or sending
-// an enodeCertificate to a proxy that was forwarded by a proxy before.
-func (sb *Backend) handleEnodeCertificateMsg(peer consensus.Peer, payload []byte) error {
-	logger := sb.logger.New("func", "handleEnodeCertificateMsg")
-
-	var msg istanbul.Message
-	// Decode payload into msg
-	err := msg.FromPayload(payload, istanbul.GetSignatureAddress)
-	if err != nil {
-		logger.Error("Error in decoding received Istanbul Enode Certificate message", "err", err, "payload", hex.EncodeToString(payload))
-		return err
-	}
-	logger = logger.New("msg address", msg.Address)
-
-	var enodeCertificate enodeCertificate
-	if err := rlp.DecodeBytes(msg.Msg, &enodeCertificate); err != nil {
-		logger.Warn("Error in decoding received Istanbul Enode Certificate message content", "err", err, "IstanbulMsg", msg.String())
-		return err
-	}
-	logger.Trace("Received Istanbul Enode Certificate message", "enodeCertificate", enodeCertificate)
-
-	parsedNode, err := enode.ParseV4(enodeCertificate.EnodeURL)
-	if err != nil {
-		logger.Warn("Malformed v4 node in received Istanbul Enode Certificate message", "enodeCertificate", enodeCertificate, "err", err)
-		return err
-	}
-
 	isFromProxiedPeer := sb.config.Proxy && sb.proxiedPeer != nil && sb.proxiedPeer.Node().ID() == peer.Node().ID()
 
 	// Handle the special case where this node is a proxy and the proxied validator sent the msg
@@ -1195,7 +969,6 @@
 	if err := rlp.DecodeBytes(msg.Msg, &enodeCertificate); err != nil {
 		return err
 	}
->>>>>>> aa488e91
 	sb.enodeCertificateMsg = msg
 	sb.enodeCertificateMsgVersion = enodeCertificate.Version
 	sb.enodeCertificateMsgMu.Unlock()
@@ -1206,42 +979,4 @@
 	sb.enodeCertificateMsgMu.RLock()
 	defer sb.enodeCertificateMsgMu.RUnlock()
 	return sb.enodeCertificateMsgVersion
-}
-
-<<<<<<< HEAD
-=======
-func (sb *Backend) updateAnnounceVersion() {
-	sb.updateAnnounceVersionCh <- struct{}{}
-	<-sb.updateAnnounceVersionCompleteCh
-}
-
-// setAndShareUpdatedAnnounceVersion generates a new enode certificate message and sends
-// it to this node's proxy (if applicable).
-// TODO: When a generated announce no longer creates a new version, the version
-// parameter can be removed and instead have the version generated in this function.
-// Tracked here: https://github.com/celo-org/celo-monorepo/issues/2668
-func (sb *Backend) setAndShareUpdatedAnnounceVersion(version uint) error {
-	logger := sb.logger.New("func", "setAndShareUpdatedAnnounceVersion")
-	enodeCertificateMsg, err := sb.generateEnodeCertificateMsg(version)
-	if err != nil {
-		return err
-	}
-	if err := sb.setEnodeCertificateMsg(enodeCertificateMsg); err != nil {
-		return err
-	}
-	// Send the new enode certificate msg to the proxy peer
-	if sb.config.Proxied && sb.proxyNode != nil && sb.proxyNode.peer != nil {
-		err := sb.sendEnodeCertificateMsg(sb.proxyNode.peer, enodeCertificateMsg)
-		if err != nil {
-			logger.Error("Error in sending enode certificate msg to proxy", "err", err)
-			return err
-		}
-	}
-	return nil
-}
-
->>>>>>> aa488e91
-func newAnnounceVersion() uint {
-	// Unix() returns a int64, but we need a uint for the golang rlp encoding implmentation. Warning: This timestamp value will be truncated in 2106.
-	return uint(time.Now().Unix())
 }