// Copyright 2017 The go-ethereum Authors
// This file is part of the go-ethereum library.
//
// The go-ethereum library is free software: you can redistribute it and/or modify
// it under the terms of the GNU Lesser General Public License as published by
// the Free Software Foundation, either version 3 of the License, or
// (at your option) any later version.
//
// The go-ethereum library is distributed in the hope that it will be useful,
// but WITHOUT ANY WARRANTY; without even the implied warranty of
// MERCHANTABILITY or FITNESS FOR A PARTICULAR PURPOSE. See the
// GNU Lesser General Public License for more details.
//
// You should have received a copy of the GNU Lesser General Public License
// along with the go-ethereum library. If not, see <http://www.gnu.org/licenses/>.

package backend

import (
	"bytes"
	"errors"
	"fmt"
	"math/big"
	"strings"
	"time"

	"github.com/ethereum/go-ethereum/accounts/abi"
	"github.com/ethereum/go-ethereum/common"
	"github.com/ethereum/go-ethereum/consensus"
	"github.com/ethereum/go-ethereum/consensus/istanbul"
	istanbulCore "github.com/ethereum/go-ethereum/consensus/istanbul/core"
	"github.com/ethereum/go-ethereum/consensus/istanbul/validator"
	"github.com/ethereum/go-ethereum/core/state"
	"github.com/ethereum/go-ethereum/core/types"
	"github.com/ethereum/go-ethereum/log"
	"github.com/ethereum/go-ethereum/params"
	"github.com/ethereum/go-ethereum/rlp"
	"github.com/ethereum/go-ethereum/rpc"
	lru "github.com/hashicorp/golang-lru"
	"golang.org/x/crypto/sha3"
)

const (
	inmemorySnapshots             = 128 // Number of recent vote snapshots to keep in memory
	inmemoryPeers                 = 40
	inmemoryMessages              = 1024
	mobileAllowedClockSkew uint64 = 5
)

var (
	// errInvalidProposal is returned when a prposal is malformed.
	errInvalidProposal = errors.New("invalid proposal")
	// errInvalidSignature is returned when given signature is not signed by given
	// address.
	errInvalidSignature = errors.New("invalid signature")
	// errUnknownBlock is returned when the list of validators or header is requested for a block
	// that is not part of the local blockchain.
	errUnknownBlock = errors.New("unknown block")
	// errUnauthorized is returned if a header is signed by a non authorized entity.
	errUnauthorized = errors.New("unauthorized")
	// errInvalidDifficulty is returned if the difficulty of a block is not 1
	errInvalidDifficulty = errors.New("invalid difficulty")
	// errInvalidExtraDataFormat is returned when the extra data format is incorrect
	errInvalidExtraDataFormat = errors.New("invalid extra data format")
	// errInvalidMixDigest is returned if a block's mix digest is not Istanbul digest.
	errInvalidMixDigest = errors.New("invalid Istanbul mix digest")
	// errInvalidNonce is returned if a block's nonce is invalid
	errInvalidNonce = errors.New("invalid nonce")
	// errCoinbase is returned if a block's coinbase is invalid
	errInvalidCoinbase = errors.New("invalid coinbase")
	// errInvalidUncleHash is returned if a block contains an non-empty uncle list.
	errInvalidUncleHash = errors.New("non empty uncle hash")
	// errInvalidTimestamp is returned if the timestamp of a block is lower than the previous block's timestamp + the minimum block period.
	errInvalidTimestamp = errors.New("invalid timestamp")
	// errInvalidVotingChain is returned if an authorization list is attempted to
	// be modified via out-of-range or non-contiguous headers.
	errInvalidVotingChain = errors.New("invalid voting chain")
	// errInvalidCommittedSeals is returned if the committed seal is not signed by any of parent validators.
	errInvalidCommittedSeals = errors.New("invalid committed seals")
	// errEmptyCommittedSeals is returned if the field of committed seals is zero.
	errEmptyCommittedSeals = errors.New("zero committed seals")
	// errMismatchTxhashes is returned if the TxHash in header is mismatch.
	errMismatchTxhashes = errors.New("mismatch transactions hashes")
	// errValidatorsContractNotRegistered is returned if there is no registered "Validators" address.
	errValidatorsContractNotRegistered = errors.New("no registered `Validators` address")
	// errInvalidValidatorSetDiff is returned if the header contains invalid validator set diff
	errInvalidValidatorSetDiff = errors.New("invalid validator set diff")

	// This is taken from celo-monorepo/packages/protocol/build/<env>/contracts/Validators.json
	getValidatorsABI = `[{"constant": true,
		              "inputs": [],
			      "name": "getValidators",
			      "outputs": [
				   {
				        "name": "",
					"type": "address[]"
				   }
			      ],
			      "payable": false,
			      "stateMutability": "view",
			      "type": "function"
				 }]`

	increaseSupplyABI = `[{
		"constant": false,
		"inputs": [
		  {
			"name": "amount",
			"type": "uint256"
		  },
		  {
			"name": "sequence",
			"type": "uint256"
		  }
		],
		"name": "increaseSupply",
		"outputs": [],
		"payable": false,
		"stateMutability": "nonpayable",
		"type": "function"
			     }]`

	// This is taken from celo-monorepo/packages/protocol/build/<env>/contracts/BondedDeposits.json
	setCumulativeRewardWeightABI = `[{
      "constant": false,
      "inputs": [
        {
          "name": "blockReward",
          "type": "uint256"
        }
      ],
      "name": "setCumulativeRewardWeight",
      "outputs": [],
      "payable": false,
      "stateMutability": "nonpayable",
      "type": "function"
    }]`
)
var (
	defaultDifficulty = big.NewInt(1)
	nilUncleHash      = types.CalcUncleHash(nil) // Always Keccak256(RLP([])) as uncles are meaningless outside of PoW.
	emptyNonce        = types.BlockNonce{}
	now               = time.Now

	inmemoryAddresses  = 20 // Number of recent addresses from ecrecover
	recentAddresses, _ = lru.NewARC(inmemoryAddresses)

	getValidatorsFuncABI, _             = abi.JSON(strings.NewReader(getValidatorsABI))
	increaseSupplyFuncABI, _            = abi.JSON(strings.NewReader(increaseSupplyABI))
	setCumulativeRewardWeightFuncABI, _ = abi.JSON(strings.NewReader(setCumulativeRewardWeightABI))
)

// Author retrieves the Ethereum address of the account that minted the given
// block, which may be different from the header's coinbase if a consensus
// engine is based on signatures.
func (sb *Backend) Author(header *types.Header) (common.Address, error) {
	return ecrecover(header)
}

// VerifyHeader checks whether a header conforms to the consensus rules of a
// given engine. Verifying the seal may be done optionally here, or explicitly
// via the VerifySeal method.
func (sb *Backend) VerifyHeader(chain consensus.ChainReader, header *types.Header, seal bool) error {
	return sb.verifyHeader(chain, header, nil)
}

// verifyHeader checks whether a header conforms to the consensus rules.The
// caller may optionally pass in a batch of parents (ascending order) to avoid
// looking those up from the database. This is useful for concurrently verifying
// a batch of new headers.
func (sb *Backend) verifyHeader(chain consensus.ChainReader, header *types.Header, parents []*types.Header) error {
	if header.Number == nil {
		return errUnknownBlock
	}

	// If the full chain isn't available (as on mobile devices), don't reject future blocks
	// This is due to potential clock skew
	var allowedFutureBlockTime = big.NewInt(now().Unix())
	if !chain.Config().FullHeaderChainAvailable {
		allowedFutureBlockTime = new(big.Int).Add(allowedFutureBlockTime, new(big.Int).SetUint64(mobileAllowedClockSkew))
	}

	// Don't waste time checking blocks from the future
	if header.Time.Cmp(allowedFutureBlockTime) > 0 {
		return consensus.ErrFutureBlock
	}

	// Ensure that the extra data format is satisfied
	if _, err := types.ExtractIstanbulExtra(header); err != nil {
		return errInvalidExtraDataFormat
	}

	// Ensure that the nonce is empty (Istanbul was originally using it for a candidate validator vote)
	if header.Nonce != (emptyNonce) {
		return errInvalidNonce
	}

	// Ensure that the mix digest is zero as we don't have fork protection currently
	if header.MixDigest != types.IstanbulDigest {
		return errInvalidMixDigest
	}
	// Ensure that the block doesn't contain any uncles which are meaningless in Istanbul
	if header.UncleHash != nilUncleHash {
		return errInvalidUncleHash
	}
	// Ensure that the block's difficulty is meaningful (may not be correct at this point)
	if header.Difficulty == nil || header.Difficulty.Cmp(defaultDifficulty) != 0 {
		return errInvalidDifficulty
	}

	return sb.verifyCascadingFields(chain, header, parents)
}

// verifyCascadingFields verifies all the header fields that are not standalone,
// rather depend on a batch of previous headers. The caller may optionally pass
// in a batch of parents (ascending order) to avoid looking those up from the
// database. This is useful for concurrently verifying a batch of new headers.
func (sb *Backend) verifyCascadingFields(chain consensus.ChainReader, header *types.Header, parents []*types.Header) error {
	// The genesis block is the always valid dead-end
	number := header.Number.Uint64()
	if number == 0 {
		return nil
	}
	// Ensure that the block's timestamp isn't too close to it's parent
	var parent *types.Header
	if len(parents) > 0 {
		parent = parents[len(parents)-1]
	} else {
		parent = chain.GetHeader(header.ParentHash, number-1)
	}
	if chain.Config().FullHeaderChainAvailable {

		if parent == nil || parent.Number.Uint64() != number-1 || parent.Hash() != header.ParentHash {
			return consensus.ErrUnknownAncestor
		}
		if parent.Time.Uint64()+sb.config.BlockPeriod > header.Time.Uint64() {
			return errInvalidTimestamp
		}
		// Verify validators in extraData. Validators in snapshot and extraData should be the same.
		if err := sb.verifySigner(chain, header, parents); err != nil {
			return err
		}
	}

	return sb.verifyCommittedSeals(chain, header, parents)
}

// VerifyHeaders is similar to VerifyHeader, but verifies a batch of headers
// concurrently. The method returns a quit channel to abort the operations and
// a results channel to retrieve the async verifications (the order is that of
// the input slice).
func (sb *Backend) VerifyHeaders(chain consensus.ChainReader, headers []*types.Header, seals []bool) (chan<- struct{}, <-chan error) {
	abort := make(chan struct{})
	results := make(chan error, len(headers))
	go func() {
		for i, header := range headers {
			err := sb.verifyHeader(chain, header, headers[:i])

			select {
			case <-abort:
				return
			case results <- err:
			}
		}
	}()
	return abort, results
}

// VerifyUncles verifies that the given block's uncles conform to the consensus
// rules of a given engine.
func (sb *Backend) VerifyUncles(chain consensus.ChainReader, block *types.Block) error {
	if len(block.Uncles()) > 0 {
		return errInvalidUncleHash
	}
	return nil
}

// verifySigner checks whether the signer is in parent's validator set
func (sb *Backend) verifySigner(chain consensus.ChainReader, header *types.Header, parents []*types.Header) error {
	// Verifying the genesis block is not supported
	number := header.Number.Uint64()
	if number == 0 {
		return errUnknownBlock
	}

	// Retrieve the snapshot needed to verify this header and cache it
	snap, err := sb.snapshot(chain, number-1, header.ParentHash, parents)
	if err != nil {
		return err
	}

	// resolve the authorization key and check against signers
	signer, err := ecrecover(header)
	if err != nil {
		return err
	}

	// Signer should be in the validator set of previous block's extraData.
	if _, v := snap.ValSet.GetByAddress(signer); v == nil {
		return errUnauthorized
	}
	return nil
}

// verifyCommittedSeals checks whether every committed seal is signed by one of the parent's validators
func (sb *Backend) verifyCommittedSeals(chain consensus.ChainReader, header *types.Header, parents []*types.Header) error {
	number := header.Number.Uint64()
	// We don't need to verify committed seals in the genesis block
	if number == 0 {
		return nil
	}

	// Retrieve the snapshot needed to verify this header and cache it
	snap, err := sb.snapshot(chain, number-1, header.ParentHash, parents)
	if err != nil {
		return err
	}

	extra, err := types.ExtractIstanbulExtra(header)
	if err != nil {
		return err
	}
	// The length of Committed seals should be larger than 0
	if len(extra.CommittedSeal) == 0 {
		return errEmptyCommittedSeals
	}

	validators := snap.ValSet.Copy()
	// Check whether the committed seals are generated by parent's validators
	validSeal := 0
	proposalSeal := istanbulCore.PrepareCommittedSeal(header.Hash())
	// 1. Get committed seals from current header
	for _, seal := range extra.CommittedSeal {
		// 2. Get the original address by seal and parent block hash
		addr, err := istanbul.GetSignatureAddress(proposalSeal, seal)
		if err != nil {
			sb.logger.Error("not a valid address", "err", err)
			return errInvalidSignature
		}
		// Every validator can have only one seal. If more than one seals are signed by a
		// validator, the validator cannot be found and errInvalidCommittedSeals is returned.
		if validators.RemoveValidators([]common.Address{addr}) {
			validSeal += 1
		} else {
			return errInvalidCommittedSeals
		}
	}

	// The length of validSeal should be larger than number of faulty node + 1
	if validSeal <= 2*snap.ValSet.F() {
		return errInvalidCommittedSeals
	}

	return nil
}

// VerifySeal checks whether the crypto seal on a header is valid according to
// the consensus rules of the given engine.
func (sb *Backend) VerifySeal(chain consensus.ChainReader, header *types.Header) error {
	// get parent header and ensure the signer is in parent's validator set
	number := header.Number.Uint64()
	if number == 0 {
		return errUnknownBlock
	}

	// ensure that the difficulty equals to defaultDifficulty
	if header.Difficulty.Cmp(defaultDifficulty) != 0 {
		return errInvalidDifficulty
	}
	return sb.verifySigner(chain, header, nil)
}

// Prepare initializes the consensus fields of a block header according to the
// rules of a particular engine. The changes are executed inline.
func (sb *Backend) Prepare(chain consensus.ChainReader, header *types.Header) error {
	// unused fields, force to set to empty
	header.Coinbase = sb.address
	header.Nonce = emptyNonce
	header.MixDigest = types.IstanbulDigest

	// copy the parent extra data as the header extra data
	number := header.Number.Uint64()
	parent := chain.GetHeader(header.ParentHash, number-1)
	if parent == nil {
		return consensus.ErrUnknownAncestor
	}
	// use the same difficulty for all blocks
	header.Difficulty = defaultDifficulty

	// set header's timestamp
	header.Time = new(big.Int).Add(parent.Time, new(big.Int).SetUint64(sb.config.BlockPeriod))
	if header.Time.Int64() < time.Now().Unix() {
		header.Time = big.NewInt(time.Now().Unix())
	}

	return nil
}

func (sb *Backend) getValSet(header *types.Header, state *state.StateDB) ([]common.Address, error) {
	var newValSet []common.Address
	validatorAddress := sb.regAdd.GetRegisteredAddress(params.ValidatorsRegistryId)
	if validatorAddress == nil {
		return newValSet, errValidatorsContractNotRegistered
	} else {
		// Get the new epoch's validator set
		maxGasForGetValidators := uint64(1000000)
		// TODO(asa) - Once the validator election smart contract is completed, then a more accurate gas value should be used.
		_, err := sb.iEvmH.MakeStaticCall(*validatorAddress, getValidatorsFuncABI, "getValidators", []interface{}{}, &newValSet, maxGasForGetValidators, header, state)
		return newValSet, err
	}
}

// UpdateValSetDiff will update the validator set diff in the header, if the mined header is the last block of the epoch
func (sb *Backend) UpdateValSetDiff(chain consensus.ChainReader, header *types.Header, state *state.StateDB) error {
	// If this is the last block of the epoch, then get the validator set diff, to save into the header
	log.Trace("Called UpdateValSetDiff", "number", header.Number.Uint64(), "epoch", sb.config.Epoch)
	if istanbul.IsLastBlockOfEpoch(header.Number.Uint64(), sb.config.Epoch) {
		newValSet, err := sb.getValSet(header, state)
		if err != nil {
			log.Error("Istanbul.Finalize - Error in retrieving the validator set. Using the previous epoch's validator set", "err", err)
		} else {
			// Get the last epoch's validator set
			snap, err := sb.snapshot(chain, header.Number.Uint64()-1, header.ParentHash, nil)
			if err != nil {
				return err
			}

			// add validators in snapshot to extraData's validators section
			extra, err := assembleExtra(header, snap.validators(), newValSet)
			if err != nil {
				return err
			}
			header.Extra = extra
			return nil
		}
	}
	// If it's not the last block or we were unable to pull the new validator set, then the validator set diff should be empty
	extra, err := assembleExtra(header, []common.Address{}, []common.Address{})
	if err != nil {
		return err
	}
	header.Extra = extra
	return nil
}

// UpdateValSetDiff will update the validator set diff in the header, if the mined header is the last block of the epoch
func (sb *Backend) IsLastBlockOfEpoch(header *types.Header) bool {
	return istanbul.IsLastBlockOfEpoch(header.Number.Uint64(), sb.config.Epoch)
}

// Finalize runs any post-transaction state modifications (e.g. block rewards)
// and assembles the final block.
//
// Note, the block header and state database might be updated to reflect any
// consensus rules that happen at finalization (e.g. block rewards).
func (sb *Backend) Finalize(chain consensus.ChainReader, header *types.Header, state *state.StateDB, txs []*types.Transaction,
	uncles []*types.Header, receipts []*types.Receipt) (*types.Block, error) {

	// Calculate a new gas price suggestion and push it to the GasPriceOracle SmartContract
	sb.updateGasPriceSuggestion(state)

	// Add block rewards
	goldTokenAddress := sb.regAdd.GetRegisteredAddress(params.GoldTokenRegistryId)
	if goldTokenAddress != nil { // add block rewards only if goldtoken smart contract has been initialized
		totalBlockRewards := big.NewInt(0)

		infrastructureBlockReward := big.NewInt(params.Ether)
		governanceAddress := sb.regAdd.GetRegisteredAddress(params.GovernanceRegistryId)

		stakerBlockReward := big.NewInt(params.Ether)
		bondedDepositsAddress := sb.regAdd.GetRegisteredAddress(params.BondedDepositsRegistryId)

		if governanceAddress != nil && bondedDepositsAddress != nil {
			state.AddBalance(*governanceAddress, infrastructureBlockReward)
			totalBlockRewards.Add(totalBlockRewards, infrastructureBlockReward)

<<<<<<< HEAD
			state.AddBalance(*bondedDepositsAddress, stakerBlockReward)
			totalBlockRewards.Add(totalBlockRewards, stakerBlockReward)
			_, err := sb.iEvmH.MakeCall(*bondedDepositsAddress, setCumulativeRewardWeightFuncABI, "setCumulativeRewardWeight", []interface{}{stakerBlockReward}, []interface{}{}, 100000, big.NewInt(0), header, state)
			if err != nil && err != fmt.Errorf("abi: unmarshalling empty output") {
				log.Error("Unable to send block rewards to bonded deposits", "err", err)
			}
		}

		// update totalSupply of GoldToken
		if totalBlockRewards.Cmp(big.NewInt(0)) > 0 {
			_, err := sb.iEvmH.MakeCall(*goldTokenAddress, increaseSupplyFuncABI, "increaseSupply", []interface{}{totalBlockRewards, header.Number}, nil, 200000, big.NewInt(0), header, state)
			if err != nil && err != fmt.Errorf("abi: unmarshalling empty output") {
				log.Error("Unable to increment goldTotalSupply for block reward", "err", err)
			}
=======
	stakerBlockReward := big.NewInt(params.Ether)
	bondedDepositsAddress := sb.regAdd.GetRegisteredAddress(params.BondedDepositsRegistryId)
	if bondedDepositsAddress != nil {
		state.AddBalance(*bondedDepositsAddress, stakerBlockReward)
		_, err := sb.iEvmH.MakeCall(*bondedDepositsAddress, setCumulativeRewardWeightFuncABI, "setCumulativeRewardWeight", []interface{}{stakerBlockReward}, nil, 100000, big.NewInt(0), header, state)
		if err != nil {
			log.Error("Unable to send block rewards to bonded deposits", "err", err)
>>>>>>> 242e2ccd
		}
	}

	header.Root = state.IntermediateRoot(chain.Config().IsEIP158(header.Number))
	header.UncleHash = nilUncleHash

	// Assemble and return the final block for sealing
	return types.NewBlock(header, txs, nil, receipts), nil
}

// TODO (jarmg 5/23/18): Implement this
func (sb *Backend) updateGasPriceSuggestion(state *state.StateDB) *state.StateDB {
	return (state)
}

// Seal generates a new block for the given input block with the local miner's
// seal place on top.
func (sb *Backend) Seal(chain consensus.ChainReader, block *types.Block, results chan<- *types.Block, stop <-chan struct{}) error {
	// update the block header timestamp and signature and propose the block to core engine
	header := block.Header()
	number := header.Number.Uint64()

	// Bail out if we're unauthorized to sign a block
	snap, err := sb.snapshot(chain, number-1, header.ParentHash, nil)
	if err != nil {
		return err
	}
	if _, v := snap.ValSet.GetByAddress(sb.address); v == nil {
		return errUnauthorized
	}

	parent := chain.GetHeader(header.ParentHash, number-1)
	if parent == nil {
		return consensus.ErrUnknownAncestor
	}
	block, err = sb.updateBlock(parent, block)
	if err != nil {
		return err
	}

	// wait for the timestamp of header, use this to adjust the block period
	delay := time.Unix(block.Header().Time.Int64(), 0).Sub(now())
	select {
	case <-time.After(delay):
	case <-stop:
		return nil
	}

	// get the proposed block hash and clear it if the seal() is completed.
	sb.sealMu.Lock()
	sb.proposedBlockHash = block.Hash()
	clear := func() {
		sb.proposedBlockHash = common.Hash{}
		sb.sealMu.Unlock()
	}

	// post block into Istanbul engine
	go sb.EventMux().Post(istanbul.RequestEvent{
		Proposal: block,
	})

	go func() {
		defer clear()
		for {
			select {
			case result := <-sb.commitCh:
				// Somehow, the block `result` coming from commitCh can be null
				// if the block hash and the hash from channel are the same,
				// return the result. Otherwise, keep waiting the next hash.
				if result != nil && block.Hash() == result.Hash() {
					results <- result
					return
				}
			case <-stop:
				return
			}
		}
	}()
	return nil
}

// CalcDifficulty is the difficulty adjustment algorithm. It returns the difficulty
// that a new block should have based on the previous blocks in the chain and the
// current signer.
func (sb *Backend) CalcDifficulty(chain consensus.ChainReader, time uint64, parent *types.Header) *big.Int {
	return defaultDifficulty
}

// SealHash returns the hash of a block prior to it being sealed.
func (sb *Backend) SealHash(header *types.Header) common.Hash {
	return sigHash(header)
}

// update timestamp and signature of the block based on its number of transactions
func (sb *Backend) updateBlock(parent *types.Header, block *types.Block) (*types.Block, error) {
	header := block.Header()
	// sign the hash
	seal, err := sb.Sign(sigHash(header).Bytes())
	if err != nil {
		return nil, err
	}

	err = writeSeal(header, seal)
	if err != nil {
		return nil, err
	}

	return block.WithSeal(header), nil
}

// APIs returns the RPC APIs this consensus engine provides.
func (sb *Backend) APIs(chain consensus.ChainReader) []rpc.API {
	return []rpc.API{{
		Namespace: "istanbul",
		Version:   "1.0",
		Service:   &API{chain: chain, istanbul: sb},
		Public:    true,
	}}
}

// Setter functions
func (sb *Backend) SetInternalEVMHandler(iEvmH consensus.ConsensusIEvmH) {
	sb.iEvmH = iEvmH
}

func (sb *Backend) SetRegisteredAddresses(regAdd consensus.ConsensusRegAdd) {
	sb.regAdd = regAdd
}

// Start implements consensus.Istanbul.Start
func (sb *Backend) Start(chain consensus.ChainReader, currentBlock func() *types.Block, hasBadBlock func(common.Hash) bool,
	stateAt func(common.Hash) (*state.StateDB, error), processBlock func(*types.Block, *state.StateDB) (types.Receipts, []*types.Log, uint64, error),
	validateState func(*types.Block, *state.StateDB, types.Receipts, uint64) error) error {
	sb.coreMu.Lock()
	defer sb.coreMu.Unlock()
	if sb.coreStarted {
		return istanbul.ErrStartedEngine
	}

	// clear previous data
	sb.proposedBlockHash = common.Hash{}
	if sb.commitCh != nil {
		close(sb.commitCh)
	}
	sb.commitCh = make(chan *types.Block, 1)

	sb.chain = chain
	sb.currentBlock = currentBlock
	sb.hasBadBlock = hasBadBlock
	sb.stateAt = stateAt
	sb.processBlock = processBlock
	sb.validateState = validateState

	if err := sb.core.Start(); err != nil {
		return err
	}

	sb.coreStarted = true
	return nil
}

// Stop implements consensus.Istanbul.Stop
func (sb *Backend) Stop() error {
	sb.coreMu.Lock()
	defer sb.coreMu.Unlock()
	if !sb.coreStarted {
		return istanbul.ErrStoppedEngine
	}
	if err := sb.core.Stop(); err != nil {
		return err
	}
	sb.coreStarted = false
	return nil
}

// snapshot retrieves the validator set needed to sign off on the block immediately after 'number'.  E.g. if you need to find the validator set that needs to sign off on block 6,
// this method should be called with number set to 5.
//
// hash - The requested snapshot's block's hash
// number - The requested snapshot's block number
// parents - (Optional argument) An array of headers from directly previous blocks.
func (sb *Backend) snapshot(chain consensus.ChainReader, number uint64, hash common.Hash, parents []*types.Header) (*Snapshot, error) {
	// Search for a snapshot in memory or on disk
	var (
		headers   []*types.Header
		header    *types.Header
		snap      *Snapshot
		blockHash common.Hash
	)

	numberIter := number

	// If numberIter is not the last block of an epoch, then adjust it to be the last block of the previous epoch
	if !istanbul.IsLastBlockOfEpoch(numberIter, sb.config.Epoch) {
		epochNum := istanbul.GetEpochNumber(numberIter, sb.config.Epoch)
		numberIter = istanbul.GetEpochLastBlockNumber(epochNum-1, sb.config.Epoch)
	}

	// At this point, numberIter will always be the last block number of an epoch.  Namely, it will be
	// block numbers where the header contains the validator set diff.
	// Note that block 0 (the genesis block) is one of those headers.  It contains the initial set of validators in the
	// 'addedValidators' field in the header.

	// Retrieve the most recent cached or on disk snapshot.
	for ; ; numberIter = numberIter - sb.config.Epoch {
		// If an in-memory snapshot was found, use that
		if s, ok := sb.recents.Get(numberIter); ok {
			snap = s.(*Snapshot)
			break
		}

		if numberIter == number {
			blockHash = hash
		} else {
			blockHash = chain.GetHeaderByNumber(numberIter).Hash()
		}

		if s, err := loadSnapshot(sb.config.Epoch, sb.db, blockHash); err == nil {
			log.Trace("Loaded validator set snapshot from disk", "number", numberIter, "hash", blockHash)
			snap = s
			break
		}

		if numberIter == 0 {
			break
		}

		// Panic if numberIter underflows (becomes greater than number).
		if numberIter > number {
			panic(fmt.Sprintf("There is a bug in the code.  NumberIter underflowed, and should of stopped at 0.  NumberIter: %v, number: %v", numberIter, number))
		}
	}

	// If snapshot is still nil, then create a snapshot from genesis block
	if snap == nil {
		// Panic if the numberIter does not equal 0
		if numberIter != 0 {
			panic(fmt.Sprintf("There is a bug in the code.  NumberIter should be 0.  NumberIter: %v", numberIter))
		}

		genesis := chain.GetHeaderByNumber(0)

		if err := sb.VerifyHeader(chain, genesis, false); err != nil {
			return nil, err
		}

		istanbulExtra, err := types.ExtractIstanbulExtra(genesis)
		if err != nil {
			return nil, err
		}

		// The genesis block should have an empty RemovedValidators set.  If not, throw an error
		if len(istanbulExtra.RemovedValidators) > 0 {
			log.Trace("Genesis block has a non empty RemovedValidators set")
			return nil, errInvalidValidatorSetDiff
		}

		snap = newSnapshot(sb.config.Epoch, 0, genesis.Hash(), validator.NewSet(istanbulExtra.AddedValidators, sb.config.ProposerPolicy))

		if err := snap.store(sb.db); err != nil {
			return nil, err
		}

		log.Trace("Stored genesis voting snapshot to disk")
	}

	// Calculate the returned snapshot by applying epoch headers' val set diffs to the intermediate snapshot (the one that is retreived/created from above).
	// This will involve retrieving all of those headers into an array, and then call snapshot.apply on that array and the intermediate snapshot.
	// Note that the callee of this method may have passed in a set of previous headers, so we may be able to use some of them.
	minParentsBlockNumber := number - uint64(len(parents)) + 1
	for numberIter+sb.config.Epoch <= number {
		numberIter += sb.config.Epoch

		log.Trace("Retrieving ancestor header", "number", number, "numberIter", numberIter, "minParentsBlockNumber", minParentsBlockNumber, "parents size", len(parents))

		if len(parents) > 0 && numberIter >= minParentsBlockNumber {
			header = parents[numberIter-minParentsBlockNumber]
			log.Trace("Retrieved header from parents param", "header num", header.Number.Uint64())
		} else {
			header = chain.GetHeaderByNumber(numberIter)
			if header == nil {
				log.Error("The header retrieved from the chain is nil", "block num", numberIter)
				return nil, errUnknownBlock
			}
		}

		headers = append(headers, header)
	}

	if len(headers) > 0 {
		var err error
		snap, err = snap.apply(headers, sb.db)
		if err != nil {
			return nil, err
		}

		sb.recents.Add(numberIter, snap)
		log.Trace("Stored voting snapshot to cache", "number", numberIter, "hash", snap.Hash)
	}

	// Make a copy of the snapshot to return, since a few fields will be modified.
	// The original snap is probably stored within the LRU cache, so we don't want to
	// modify that one.
	returnSnap := snap.copy()

	returnSnap.Number = number
	returnSnap.Hash = hash

	return returnSnap, nil
}

// FIXME: Need to update this for Istanbul
// sigHash returns the hash which is used as input for the Istanbul
// signing. It is the hash of the entire header apart from the 65 byte signature
// contained at the end of the extra data.
//
// Note, the method requires the extra data to be at least 65 bytes, otherwise it
// panics. This is done to avoid accidentally using both forms (signature present
// or not), which could be abused to produce different hashes for the same header.
func sigHash(header *types.Header) (hash common.Hash) {
	hasher := sha3.NewLegacyKeccak256()

	// Clean seal is required for calculating proposer seal.
	rlp.Encode(hasher, types.IstanbulFilteredHeader(header, false))
	hasher.Sum(hash[:0])
	return hash
}

// ecrecover extracts the Ethereum account address from a signed header.
func ecrecover(header *types.Header) (common.Address, error) {
	hash := header.Hash()
	if addr, ok := recentAddresses.Get(hash); ok {
		return addr.(common.Address), nil
	}

	// Retrieve the signature from the header extra-data
	istanbulExtra, err := types.ExtractIstanbulExtra(header)
	if err != nil {
		return common.Address{}, err
	}

	addr, err := istanbul.GetSignatureAddress(sigHash(header).Bytes(), istanbulExtra.Seal)
	if err != nil {
		return addr, err
	}
	recentAddresses.Add(hash, addr)
	return addr, nil
}

// assembleExtra returns a extra-data of the given header and validators
func assembleExtra(header *types.Header, oldValSet []common.Address, newValSet []common.Address) ([]byte, error) {
	var buf bytes.Buffer

	// compensate the lack bytes if header.Extra is not enough IstanbulExtraVanity bytes.
	if len(header.Extra) < types.IstanbulExtraVanity {
		header.Extra = append(header.Extra, bytes.Repeat([]byte{0x00}, types.IstanbulExtraVanity-len(header.Extra))...)
	}
	buf.Write(header.Extra[:types.IstanbulExtraVanity])

	addedValidators, removedValidators := istanbul.ValidatorSetDiff(oldValSet, newValSet)

	log.Info("Setting istanbul header validator fields", "oldValSet", common.ConvertToStringSlice(oldValSet), "newValSet", common.ConvertToStringSlice(newValSet),
		"addedValidators", common.ConvertToStringSlice(addedValidators), "removedValidators", common.ConvertToStringSlice(removedValidators))

	ist := &types.IstanbulExtra{
		AddedValidators:   addedValidators,
		RemovedValidators: removedValidators,
		Seal:              []byte{},
		CommittedSeal:     [][]byte{},
	}

	payload, err := rlp.EncodeToBytes(&ist)
	if err != nil {
		return nil, err
	}

	return append(buf.Bytes(), payload...), nil
}

// writeSeal writes the extra-data field of the given header with the given seals.
func writeSeal(h *types.Header, seal []byte) error {
	if len(seal)%types.IstanbulExtraSeal != 0 {
		return errInvalidSignature
	}

	istanbulExtra, err := types.ExtractIstanbulExtra(h)
	if err != nil {
		return err
	}

	istanbulExtra.Seal = seal
	payload, err := rlp.EncodeToBytes(&istanbulExtra)
	if err != nil {
		return err
	}

	h.Extra = append(h.Extra[:types.IstanbulExtraVanity], payload...)
	return nil
}

// writeCommittedSeals writes the extra-data field of a block header with given committed seals.
func writeCommittedSeals(h *types.Header, committedSeals [][]byte) error {
	if len(committedSeals) == 0 {
		return errInvalidCommittedSeals
	}

	for _, seal := range committedSeals {
		if len(seal) != types.IstanbulExtraSeal {
			return errInvalidCommittedSeals
		}
	}

	istanbulExtra, err := types.ExtractIstanbulExtra(h)
	if err != nil {
		return err
	}

	istanbulExtra.CommittedSeal = make([][]byte, len(committedSeals))
	copy(istanbulExtra.CommittedSeal, committedSeals)

	payload, err := rlp.EncodeToBytes(&istanbulExtra)
	if err != nil {
		return err
	}

	h.Extra = append(h.Extra[:types.IstanbulExtraVanity], payload...)
	return nil
}<|MERGE_RESOLUTION|>--- conflicted
+++ resolved
@@ -474,7 +474,6 @@
 			state.AddBalance(*governanceAddress, infrastructureBlockReward)
 			totalBlockRewards.Add(totalBlockRewards, infrastructureBlockReward)
 
-<<<<<<< HEAD
 			state.AddBalance(*bondedDepositsAddress, stakerBlockReward)
 			totalBlockRewards.Add(totalBlockRewards, stakerBlockReward)
 			_, err := sb.iEvmH.MakeCall(*bondedDepositsAddress, setCumulativeRewardWeightFuncABI, "setCumulativeRewardWeight", []interface{}{stakerBlockReward}, []interface{}{}, 100000, big.NewInt(0), header, state)
@@ -489,15 +488,6 @@
 			if err != nil && err != fmt.Errorf("abi: unmarshalling empty output") {
 				log.Error("Unable to increment goldTotalSupply for block reward", "err", err)
 			}
-=======
-	stakerBlockReward := big.NewInt(params.Ether)
-	bondedDepositsAddress := sb.regAdd.GetRegisteredAddress(params.BondedDepositsRegistryId)
-	if bondedDepositsAddress != nil {
-		state.AddBalance(*bondedDepositsAddress, stakerBlockReward)
-		_, err := sb.iEvmH.MakeCall(*bondedDepositsAddress, setCumulativeRewardWeightFuncABI, "setCumulativeRewardWeight", []interface{}{stakerBlockReward}, nil, 100000, big.NewInt(0), header, state)
-		if err != nil {
-			log.Error("Unable to send block rewards to bonded deposits", "err", err)
->>>>>>> 242e2ccd
 		}
 	}
 
