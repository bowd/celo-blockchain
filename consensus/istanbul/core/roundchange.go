// Copyright 2017 The go-ethereum Authors
// This file is part of the go-ethereum library.
//
// The go-ethereum library is free software: you can redistribute it and/or modify
// it under the terms of the GNU Lesser General Public License as published by
// the Free Software Foundation, either version 3 of the License, or
// (at your option) any later version.
//
// The go-ethereum library is distributed in the hope that it will be useful,
// but WITHOUT ANY WARRANTY; without even the implied warranty of
// MERCHANTABILITY or FITNESS FOR A PARTICULAR PURPOSE. See the
// GNU Lesser General Public License for more details.
//
// You should have received a copy of the GNU Lesser General Public License
// along with the go-ethereum library. If not, see <http://www.gnu.org/licenses/>.

package core

import (
	"fmt"
	"math/big"
	"sort"
	"strings"
	"sync"

	"github.com/ethereum/go-ethereum/common"
	"github.com/ethereum/go-ethereum/consensus/istanbul"
)

// sendRoundChange sends the ROUND CHANGE message with the given round
func (c *core) sendRoundChange(round *big.Int) {
	logger := c.newLogger("func", "sendRoundChange", "target_round", round)

	if c.current.View().Round.Cmp(round) >= 0 {
		logger.Warn("Cannot send round change for previous round")
		return
	}

	msg, err := c.buildRoundChangeMsg(round)
	if err != nil {
		logger.Error("Could not build round change message", "err", msg)
		return
	}

	c.broadcast(msg)
}

// sendRoundChange sends a ROUND CHANGE message for the current round back to a single address
func (c *core) sendRoundChangeAgain(addr common.Address) {
	logger := c.newLogger("func", "sendRoundChange", "desired_round", c.current.DesiredRound(), "to", addr)

	msg, err := c.buildRoundChangeMsg(c.current.DesiredRound())
	if err != nil {
		logger.Error("Could not build round change message", "err", err)
		return
	}

	c.unicast(msg, addr)
}

// buildRoundChangeMsg creates a round change msg for the given round
func (c *core) buildRoundChangeMsg(round *big.Int) (*istanbul.Message, error) {
	nextView := &istanbul.View{
		Round:    new(big.Int).Set(round),
		Sequence: new(big.Int).Set(c.current.View().Sequence),
	}

	rc := &istanbul.RoundChange{
		View:                nextView,
		PreparedCertificate: c.current.PreparedCertificate(),
	}

	payload, err := Encode(rc)
	if err != nil {
		return nil, err
	}

	return &istanbul.Message{
		Code: istanbul.MsgRoundChange,
		Msg:  payload,
	}, nil
}

func (c *core) handleRoundChangeCertificate(proposal istanbul.Subject, roundChangeCertificate istanbul.RoundChangeCertificate) error {
	logger := c.newLogger("func", "handleRoundChangeCertificate", "proposal_round", proposal.View.Round, "proposal_seq", proposal.View.Sequence, "proposal_digest", proposal.Digest.String())

	if len(roundChangeCertificate.RoundChangeMessages) > c.current.ValidatorSet().Size() || len(roundChangeCertificate.RoundChangeMessages) < c.current.ValidatorSet().MinQuorumSize() {
		return errInvalidRoundChangeCertificateNumMsgs
	}

	maxRound := big.NewInt(-1)
	preferredDigest := common.Hash{}
	seen := make(map[common.Address]bool)
	decodedMessages := make([]istanbul.RoundChange, len(roundChangeCertificate.RoundChangeMessages))
	for i := range roundChangeCertificate.RoundChangeMessages {
		// use a different variable each time since we'll store a pointer to the variable
		message := roundChangeCertificate.RoundChangeMessages[i]

		// Verify message signed by a validator
		data, err := message.PayloadNoSig()
		if err != nil {
			return err
		}

		signer, err := c.validateFn(data, message.Signature)
		if err != nil {
			return err
		}

		if signer != message.Address {
			return errInvalidRoundChangeCertificateMsgSignature
		}

		// Check for duplicate ROUND CHANGE messages
		if seen[signer] {
			return errInvalidRoundChangeCertificateDuplicate
		}
		seen[signer] = true

		// Check that the message is a ROUND CHANGE message
		if istanbul.MsgRoundChange != message.Code {
			return errInvalidRoundChangeCertificateMsgCode
		}

		var roundChange *istanbul.RoundChange
		if err := message.Decode(&roundChange); err != nil {
			logger.Warn("Failed to decode ROUND CHANGE in certificate", "err", err)
			return err
		}
		msg_logger := logger.New("msg_round", roundChange.View.Round, "msg_seq", roundChange.View.Sequence)

		// Verify ROUND CHANGE message is for a proper view
		if roundChange.View.Cmp(proposal.View) != 0 || roundChange.View.Round.Cmp(c.current.DesiredRound()) < 0 {
			msg_logger.Error("Round change in certificate for wrong view", "err", err)
			return errInvalidRoundChangeCertificateMsgView
		}

		if roundChange.HasPreparedCertificate() {
			msg_logger.Trace("Round change message has prepared certificate")
			if err := c.verifyPreparedCertificate(roundChange.PreparedCertificate); err != nil {
				return err
			}
			// We must use the proposal in the prepared certificate with the highest round number. (See OSDI 99, Section 4.4)
			// Older prepared certificates may be generated, but if no node committed, there is no guarantee that
			// it will be the next pre-prepare. If one node committed, that block is guaranteed (by quorum intersection)
			// to be the next pre-prepare. That (higher view) prepared cert should override older perpared certs for
			// blocks that were not committed.
			// Also reject round change messages where the prepared view is greater than the round change view.
			preparedView := roundChange.PreparedCertificate.View()
			msg_logger = msg_logger.New("prepared_round", preparedView.Round, "prepared_seq", preparedView.Sequence)
			if preparedView == nil || preparedView.Round.Cmp(proposal.View.Round) > 0 {
				return errInvalidRoundChangeViewMismatch
			} else if preparedView.Round.Cmp(maxRound) > 0 {
				msg_logger.Trace("Prepared certificate is latest in round change certificate")
				maxRound = preparedView.Round
				preferredDigest = roundChange.PreparedCertificate.Proposal.Hash()
			}
		}

		decodedMessages[i] = *roundChange
		// TODO(joshua): startNewRound needs these round change messages to generate a
		// round change certificate even if this node is not the next proposer
		c.roundChangeSet.Add(roundChange.View.Round, &message)
	}

	if maxRound.Cmp(big.NewInt(-1)) > 0 && proposal.Digest != preferredDigest {
		return errInvalidPreparedCertificateDigestMismatch
	}

	// May have already moved to this round based on quorum round change messages.
	logger.Trace("Trying to move to round change certificate's round", "target round", proposal.View.Round)

	return c.startNewRound(proposal.View.Round)
}

func (c *core) handleRoundChange(msg *istanbul.Message) error {
	logger := c.newLogger("func", "handleRoundChange", "tag", "handleMsg", "from", msg.Address)

	// Decode ROUND CHANGE message
	var rc *istanbul.RoundChange
	if err := msg.Decode(&rc); err != nil {
		logger.Info("Failed to decode ROUND CHANGE", "err", err)
		return errInvalidMessage
	}
	logger = logger.New("msg_round", rc.View.Round, "msg_seq", rc.View.Sequence)

	// Must be same sequence and future round.
<<<<<<< HEAD
	err := c.checkMessage(istanbul.MsgRoundChange, rc.View)

	// If the RC message is for the current sequence but a prior round, help the sender fast forward
	// by sending back to it (not broadcasting) a round change message for our desired round.
	if err == errOldMessage && rc.View.Sequence.Cmp(c.current.Sequence()) == 0 {
		logger.Trace("Sending round change for desired round to node with a previous desired round", "msg_round", rc.View.Round)
		c.sendRoundChangeAgain(msg.Address)
		return nil
	} else if err != nil {
		logger.Info("Check round change message failed", "err", err)
=======
	if err := c.checkMessage(istanbul.MsgRoundChange, rc.View); err != nil {
		logger.Debug("Check round change message failed", "err", err)
>>>>>>> 30a841d9
		return err
	}

	// Verify the PREPARED certificate if present.
	if rc.HasPreparedCertificate() {
		if err := c.verifyPreparedCertificate(rc.PreparedCertificate); err != nil {
			return err
		}
		preparedCertView := rc.PreparedCertificate.View()
		if preparedCertView == nil || preparedCertView.Round.Cmp(rc.View.Round) > 0 {
			return errInvalidRoundChangeViewMismatch
		}
	}

	roundView := rc.View

	// Add the ROUND CHANGE message to its message set.
	if err := c.roundChangeSet.Add(roundView.Round, msg); err != nil {
		logger.Warn("Failed to add round change message", "roundView", roundView, "err", err)
		return err
	}

	// Skip to the highest round we know F+1 (one honest validator) is at, but
	// don't start a round until we have a quorum who want to start a given round.
	ffRound := c.roundChangeSet.MaxRound(c.current.ValidatorSet().F() + 1)
	quorumRound := c.roundChangeSet.MaxOnOneRound(c.current.ValidatorSet().MinQuorumSize())
	logger = logger.New("ffRound", ffRound, "quorumRound", quorumRound)
	logger.Trace("Got round change message", "rcs", c.roundChangeSet.String())
	// On f+1 round changes we send a round change and wait for the next round if we haven't done so already
	// On quorum round change messages we go to the next round immediately.
	if quorumRound != nil && quorumRound.Cmp(c.current.DesiredRound()) >= 0 {
		logger.Trace("Got quorum round change messages, starting new round.")
		return c.startNewRound(quorumRound)
	} else if ffRound != nil {
		logger.Trace("Got f+1 round change messages, sending own round change message and waiting for next round.")
		c.waitForDesiredRound(ffRound)
	}

	return nil
}

// ----------------------------------------------------------------------------

func newRoundChangeSet(valSet istanbul.ValidatorSet) *roundChangeSet {
	return &roundChangeSet{
		validatorSet:      valSet,
		msgsForRound:      make(map[uint64]MessageSet),
		latestRoundForVal: make(map[common.Address]uint64),
		mu:                new(sync.Mutex),
	}
}

type roundChangeSet struct {
	validatorSet      istanbul.ValidatorSet
	msgsForRound      map[uint64]MessageSet
	latestRoundForVal map[common.Address]uint64
	mu                *sync.Mutex
}

// Add adds the round and message into round change set
func (rcs *roundChangeSet) Add(r *big.Int, msg *istanbul.Message) error {
	rcs.mu.Lock()
	defer rcs.mu.Unlock()

	src := msg.Address
	round := r.Uint64()

	if prevLatestRound, ok := rcs.latestRoundForVal[src]; ok {
		if prevLatestRound > round {
			// Reject as we have an RC for a later round from this validator.
			return errOldMessage
		} else if prevLatestRound < round {
			// Already got an RC for an earlier round from this validator.
			// Forget that and remember this.
			if rcs.msgsForRound[prevLatestRound] != nil {
				rcs.msgsForRound[prevLatestRound].Remove(src)
				if rcs.msgsForRound[prevLatestRound].Size() == 0 {
					delete(rcs.msgsForRound, prevLatestRound)
				}
			}
		}
	}

	rcs.latestRoundForVal[src] = round

	if rcs.msgsForRound[round] == nil {
		rcs.msgsForRound[round] = newMessageSet(rcs.validatorSet)
	}
	return rcs.msgsForRound[round].Add(msg)
}

// Clear deletes the messages with smaller round
func (rcs *roundChangeSet) Clear(round *big.Int) {
	rcs.mu.Lock()
	defer rcs.mu.Unlock()

	for k, rms := range rcs.msgsForRound {
		if rms.Size() == 0 || k < round.Uint64() {
			for _, msg := range rms.Values() {
				if _, ok := rcs.latestRoundForVal[msg.Address]; ok {
					delete(rcs.latestRoundForVal, msg.Address)
				}
			}
			delete(rcs.msgsForRound, k)
		}
	}
}

// MaxRound returns the max round which the number of messages is equal or larger than num
func (rcs *roundChangeSet) MaxRound(num int) *big.Int {
	rcs.mu.Lock()
	defer rcs.mu.Unlock()

	// Sort rounds descending
	var sortedRounds []uint64
	for r := range rcs.msgsForRound {
		sortedRounds = append(sortedRounds, r)
	}
	sort.Slice(sortedRounds, func(i, j int) bool { return sortedRounds[i] > sortedRounds[j] })

	acc := 0
	for _, r := range sortedRounds {
		rms := rcs.msgsForRound[r]
		acc += rms.Size()
		if acc >= num {
			return new(big.Int).SetUint64(r)
		}
	}

	return nil
}

// MaxOnOneRound returns the max round which the number of messages is >= num
func (rcs *roundChangeSet) MaxOnOneRound(num int) *big.Int {
	rcs.mu.Lock()
	defer rcs.mu.Unlock()

	// Sort rounds descending
	var sortedRounds []uint64
	for r := range rcs.msgsForRound {
		sortedRounds = append(sortedRounds, r)
	}
	sort.Slice(sortedRounds, func(i, j int) bool { return sortedRounds[i] > sortedRounds[j] })

	for _, r := range sortedRounds {
		rms := rcs.msgsForRound[r]
		if rms.Size() >= num {
			return new(big.Int).SetUint64(r)
		}
	}
	return nil
}

func (rcs *roundChangeSet) String() string {
	rcs.mu.Lock()
	defer rcs.mu.Unlock()

	// Sort rounds descending
	var sortedRounds []uint64
	for r := range rcs.msgsForRound {
		sortedRounds = append(sortedRounds, r)
	}
	sort.Slice(sortedRounds, func(i, j int) bool { return sortedRounds[i] > sortedRounds[j] })

	modeRound := uint64(0)
	modeRoundSize := 0
	msgsForRoundStr := make([]string, 0, len(sortedRounds))
	for _, r := range sortedRounds {
		rms := rcs.msgsForRound[r]
		if rms.Size() > modeRoundSize {
			modeRound = r
			modeRoundSize = rms.Size()
		}
		msgsForRoundStr = append(msgsForRoundStr, fmt.Sprintf("%v: %v", r, rms.String()))
	}

	latestRoundForValStr := make([]string, 0, len(rcs.latestRoundForVal))
	for addr, r := range rcs.latestRoundForVal {
		latestRoundForValStr = append(latestRoundForValStr, fmt.Sprintf("%v: %v", addr.String(), r))
	}

	return fmt.Sprintf("RCS len=%v mode_round=%v mode_round_len=%v unique_rounds=<%v> %v",
		len(rcs.latestRoundForVal),
		modeRound,
		modeRoundSize,
		len(rcs.msgsForRound),
		strings.Join(msgsForRoundStr, ", "))
}

// Gets a round change certificate for a specific round.
func (rcs *roundChangeSet) getCertificate(r *big.Int, quorumSize int) (istanbul.RoundChangeCertificate, error) {
	rcs.mu.Lock()
	defer rcs.mu.Unlock()

	round := r.Uint64()
	if rcs.msgsForRound[round] != nil && rcs.msgsForRound[round].Size() >= quorumSize {
		messages := make([]istanbul.Message, rcs.msgsForRound[round].Size())
		for i, message := range rcs.msgsForRound[round].Values() {
			messages[i] = *message
		}
		return istanbul.RoundChangeCertificate{
			RoundChangeMessages: messages,
		}, nil
	} else {
		return istanbul.RoundChangeCertificate{}, errFailedCreateRoundChangeCertificate
	}
}<|MERGE_RESOLUTION|>--- conflicted
+++ resolved
@@ -185,7 +185,6 @@
 	logger = logger.New("msg_round", rc.View.Round, "msg_seq", rc.View.Sequence)
 
 	// Must be same sequence and future round.
-<<<<<<< HEAD
 	err := c.checkMessage(istanbul.MsgRoundChange, rc.View)
 
 	// If the RC message is for the current sequence but a prior round, help the sender fast forward
@@ -195,11 +194,7 @@
 		c.sendRoundChangeAgain(msg.Address)
 		return nil
 	} else if err != nil {
-		logger.Info("Check round change message failed", "err", err)
-=======
-	if err := c.checkMessage(istanbul.MsgRoundChange, rc.View); err != nil {
 		logger.Debug("Check round change message failed", "err", err)
->>>>>>> 30a841d9
 		return err
 	}
 
