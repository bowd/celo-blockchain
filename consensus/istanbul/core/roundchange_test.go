// Copyright 2017 The go-ethereum Authors
// This file is part of the go-ethereum library.
//
// The go-ethereum library is free software: you can redistribute it and/or modify
// it under the terms of the GNU Lesser General Public License as published by
// the Free Software Foundation, either version 3 of the License, or
// (at your option) any later version.
//
// The go-ethereum library is distributed in the hope that it will be useful,
// but WITHOUT ANY WARRANTY; without even the implied warranty of
// MERCHANTABILITY or FITNESS FOR A PARTICULAR PURPOSE. See the
// GNU Lesser General Public License for more details.
//
// You should have received a copy of the GNU Lesser General Public License
// along with the go-ethereum library. If not, see <http://www.gnu.org/licenses/>.

package core

import (
	"math/big"
	"testing"
	"time"

	"github.com/ethereum/go-ethereum/common"
	"github.com/ethereum/go-ethereum/consensus/istanbul"
	"github.com/ethereum/go-ethereum/consensus/istanbul/validator"
)

func TestRoundChangeSet(t *testing.T) {
<<<<<<< HEAD
	addresses, _ := generateValidators(4)
	vset := validator.NewSet(addresses, istanbul.RoundRobin)
=======
	vals, _ := generateValidators(4)
	vset := validator.NewSet(vals, istanbul.RoundRobin)
>>>>>>> 8d52d8f8
	rc := newRoundChangeSet(vset)

	view := &istanbul.View{
		Sequence: big.NewInt(1),
		Round:    big.NewInt(1),
	}
	r := &istanbul.Subject{
		View:   view,
		Digest: common.Hash{},
	}
	m, _ := Encode(r)

	// Test Add()
	// Add message from all validators
	for i, v := range vset.List() {
		msg := &istanbul.Message{
			Code:    istanbul.MsgRoundChange,
			Msg:     m,
			Address: v.Address(),
		}
		rc.Add(view.Round, msg)
		if rc.roundChanges[view.Round.Uint64()].Size() != i+1 {
			t.Errorf("the size of round change messages mismatch: have %v, want %v", rc.roundChanges[view.Round.Uint64()].Size(), i+1)
		}
	}

	// Add message again from all validators, but the size should be the same
	for _, v := range vset.List() {
		msg := &istanbul.Message{
			Code:    istanbul.MsgRoundChange,
			Msg:     m,
			Address: v.Address(),
		}
		rc.Add(view.Round, msg)
		if rc.roundChanges[view.Round.Uint64()].Size() != vset.Size() {
			t.Errorf("the size of round change messages mismatch: have %v, want %v", rc.roundChanges[view.Round.Uint64()].Size(), vset.Size())
		}
	}

	// Test MaxRound()
	for i := 0; i < 10; i++ {
		maxRound := rc.MaxRound(i)
		if i <= vset.Size() {
			if maxRound == nil || maxRound.Cmp(view.Round) != 0 {
				t.Errorf("max round mismatch: have %v, want %v", maxRound, view.Round)
			}
		} else if maxRound != nil {
			t.Errorf("max round mismatch: have %v, want nil", maxRound)
		}
	}

	// Test Clear()
	for i := int64(0); i < 2; i++ {
		rc.Clear(big.NewInt(i))
		if rc.roundChanges[view.Round.Uint64()].Size() != vset.Size() {
			t.Errorf("the size of round change messages mismatch: have %v, want %v", rc.roundChanges[view.Round.Uint64()].Size(), vset.Size())
		}
	}
	rc.Clear(big.NewInt(2))
	if rc.roundChanges[view.Round.Uint64()] != nil {
		t.Errorf("the change messages mismatch: have %v, want nil", rc.roundChanges[view.Round.Uint64()])
	}
}

func TestHandleRoundChangeCertificate(t *testing.T) {
	N := uint64(4) // replica 0 is the proposer, it will send messages to others
	F := uint64(1)
	view := istanbul.View{
		Round:    big.NewInt(1),
		Sequence: big.NewInt(1),
	}

	testCases := []struct {
		getCertificate func(*testSystem) istanbul.RoundChangeCertificate
		expectedErr    error
	}{
		{
			// Valid round change certificate without PREPARED certificate
			func(sys *testSystem) istanbul.RoundChangeCertificate {
				return sys.getRoundChangeCertificate(t, view, istanbul.EmptyPreparedCertificate())
			},
			nil,
		},
		{
			// Valid round change certificate with PREPARED certificate
			func(sys *testSystem) istanbul.RoundChangeCertificate {
				return sys.getRoundChangeCertificate(t, view, sys.getPreparedCertificate(t, view, makeBlock(0)))
			},
			nil,
		},
		{
			// Invalid round change certificate, duplicate message
			func(sys *testSystem) istanbul.RoundChangeCertificate {
				roundChangeCertificate := sys.getRoundChangeCertificate(t, view, istanbul.EmptyPreparedCertificate())
				roundChangeCertificate.RoundChangeMessages[1] = roundChangeCertificate.RoundChangeMessages[0]
				return roundChangeCertificate
			},
			errInvalidRoundChangeCertificateDuplicate,
		},
		{
			// Empty certificate
			func(sys *testSystem) istanbul.RoundChangeCertificate {
				return istanbul.RoundChangeCertificate{}
			},
			errInvalidRoundChangeCertificateNumMsgs,
		},
	}
	for _, test := range testCases {
		sys := NewTestSystemWithBackend(N, F)
		for i, backend := range sys.backends {
			c := backend.engine.(*core)
			certificate := test.getCertificate(sys)
			err := c.handleRoundChangeCertificate(certificate)
			if err != test.expectedErr {
				t.Errorf("error mismatch for test case %v: have %v, want %v", i, err, test.expectedErr)
			}
			if err == nil && c.currentView().Cmp(&view) != 0 {
				t.Errorf("view mismatch for test case %v: have %v, want %v", i, c.currentView(), view)
			}
		}
	}
}

func TestHandleRoundChange(t *testing.T) {
	N := uint64(4) // replica 0 is the proposer, it will send messages to others
	F := uint64(1) // F does not affect tests

	testCases := []struct {
		system      *testSystem
		getCert     func(*testSystem) istanbul.PreparedCertificate
		expectedErr error
	}{
		{
			// normal case
			NewTestSystemWithBackend(N, F),
			func(_ *testSystem) istanbul.PreparedCertificate {
				return istanbul.EmptyPreparedCertificate()
			},
			nil,
		},
		{
			// normal case with valid prepared certificate
			NewTestSystemWithBackend(N, F),
			func(sys *testSystem) istanbul.PreparedCertificate {
				return sys.getPreparedCertificate(t, *sys.backends[0].engine.(*core).currentView(), makeBlock(1))
			},
			nil,
		},
		{
			// normal case with invalid prepared certificate
			NewTestSystemWithBackend(N, F),
			func(sys *testSystem) istanbul.PreparedCertificate {
				preparedCert := sys.getPreparedCertificate(t, *sys.backends[0].engine.(*core).currentView(), makeBlock(1))
				preparedCert.PrepareOrCommitMessages[0] = preparedCert.PrepareOrCommitMessages[1]
				return preparedCert
			},
			errInvalidPreparedCertificateDuplicate,
		},
		{
			// valid message for future round
			func() *testSystem {
				sys := NewTestSystemWithBackend(N, F)
				sys.backends[0].engine.(*core).current.SetRound(big.NewInt(10))
				return sys
			}(),
			func(_ *testSystem) istanbul.PreparedCertificate {
				return istanbul.EmptyPreparedCertificate()
			},
			errIgnored,
		},
		{
			// invalid message for future sequence
			func() *testSystem {
				sys := NewTestSystemWithBackend(N, F)
				sys.backends[0].engine.(*core).current.SetSequence(big.NewInt(10))
				return sys
			}(),
			func(_ *testSystem) istanbul.PreparedCertificate {
				return istanbul.EmptyPreparedCertificate()
			},
			errFutureMessage,
		},
		{
			// invalid message for previous round
			func() *testSystem {
				sys := NewTestSystemWithBackend(N, F)
				sys.backends[0].engine.(*core).current.SetRound(big.NewInt(0))
				return sys
			}(),
			func(_ *testSystem) istanbul.PreparedCertificate {
				return istanbul.EmptyPreparedCertificate()
			},
			nil,
		},
	}

OUTER:
	for _, test := range testCases {
		test.system.Run(false)

		v0 := test.system.backends[0]
		r0 := v0.engine.(*core)

		curView := r0.currentView()

		roundChange := &istanbul.RoundChange{
			View:                curView,
			PreparedCertificate: test.getCert(test.system),
		}

		for i, v := range test.system.backends {
			// i == 0 is primary backend, it is responsible for send ROUND CHANGE messages to others.
			if i == 0 {
				continue
			}

			c := v.engine.(*core)

			m, _ := Encode(roundChange)
			_, val := r0.valSet.GetByAddress(v0.Address())
			// run each backends and verify handlePreprepare function.
			err := c.handleRoundChange(&istanbul.Message{
				Code:    istanbul.MsgRoundChange,
				Msg:     m,
				Address: v0.Address(),
			}, val)
			if err != test.expectedErr {
				t.Errorf("error mismatch: have %v, want %v", err, test.expectedErr)
			}
			continue OUTER
		}
	}
}

func (ts *testSystem) distributeIstMsgs(t *testing.T, sys *testSystem, istMsgDistribution map[uint64]map[int]bool) {
	for {
		select {
		case <-ts.quit:
			return
		case event := <-ts.queuedMessage:
			msg := new(istanbul.Message)
			if err := msg.FromPayload(event.Payload, nil); err != nil {
				t.Errorf("Could not decode payload")
			}

			targets := istMsgDistribution[msg.Code]
			for index, b := range sys.backends {
				if targets[index] || msg.Address == b.address {
					go b.EventMux().Post(event)
				} else {
					testLogger.Info("ignoring message with code", "code", msg.Code)
				}
			}
		}
	}
}

var gossip = map[int]bool{
	0: true,
	1: true,
	2: true,
	3: true,
}

var sendTo2FPlus1 = map[int]bool{
	0: true,
	1: true,
	2: true,
	3: false,
}

var sendToF = map[int]bool{
	0: false,
	1: false,
	2: false,
	3: true,
}

var sendToFPlus1 = map[int]bool{
	0: false,
	1: false,
	2: true,
	3: true,
}
var noGossip = map[int]bool{
	0: false,
	1: false,
	2: false,
	3: false,
}

// This tests the liveness issue present in the initial implementation of Istanbul, described in
// more detail here: https://arxiv.org/pdf/1901.07160.pdf
// To test this, a block is proposed, for which 2F + 1 PREPARE messages are sent to F nodes.
// In the original implementation, these F nodes would lock onto that block, and eventually everyone would
// round change. If the next proposer was byzantine, they could send a PRE-PREPARED with a different block,
// get the remaining 2F non-byzantine nodes to lock onto that new block, causing a deadlock.
// In the new implementation, the PRE-PREPARE will include a ROUND CHANGE certificate,
// and all nodes will accept the newly proposed block.
func TestCommitsBlocksAfterRoundChange(t *testing.T) {
	// Initialize the system with a nil round state so that we properly start round 0.
	sys := NewTestSystemWithBackendAndCurrentRoundState(4, 1, func(vset istanbul.ValidatorSet) *roundState { return nil })

	for i, b := range sys.backends {
		b.engine.Start() // start Istanbul core
		block := makeBlockWithDifficulty(1, int64(i))
		sys.backends[i].NewRequest(block)
	}

	newBlocks := sys.backends[3].EventMux().Subscribe(istanbul.FinalCommittedEvent{})
	defer newBlocks.Unsubscribe()

	timeout := sys.backends[3].EventMux().Subscribe(timeoutEvent{})
	defer timeout.Unsubscribe()

	istMsgDistribution := map[uint64]map[int]bool{}

	// Allow everyone to see the initial proposal
	// Send all PREPARE messages to F nodes.
	// Send COMMIT messages (we don't expect these to be sent in the first round anyway).
	// Send ROUND CHANGE messages to the remaining 2F + 1 nodes.
	istMsgDistribution[istanbul.MsgPreprepare] = gossip
	istMsgDistribution[istanbul.MsgPrepare] = sendToF
	istMsgDistribution[istanbul.MsgCommit] = gossip
	istMsgDistribution[istanbul.MsgRoundChange] = sendTo2FPlus1

	go sys.distributeIstMsgs(t, sys, istMsgDistribution)

	// Turn PREPAREs back on for round 1.
	<-time.After(1 * time.Second)
	istMsgDistribution[istanbul.MsgPrepare] = gossip

	// Wait for round 1 to start.
	<-timeout.Chan()

	// Eventually we should get a block again
	select {
	case <-timeout.Chan():
		t.Error("Did not finalize a block in round 1")
	case _, ok := <-newBlocks.Chan():
		if !ok {
			t.Error("Error reading block")
		}
		// Wait for all backends to finalize the block.
		<-time.After(1 * time.Second)
		for i, b := range sys.backends {
			committed, _ := b.LastProposal()
			// We expect to commit the block proposed by the first proposer.
			expectedCommitted := makeBlockWithDifficulty(1, 0)
			if expectedCommitted.Hash() != committed.Hash() {
				t.Errorf("Backend %v got committed block with unexpected hash: expected %v, got %v", i, expectedCommitted.Hash(), committed.Hash())
			}
		}
	}

	// Manually open and close b/c hijacking sys.listen
	for _, b := range sys.backends {
		b.engine.Stop() // start Istanbul core
	}
	close(sys.quit)
}

// This tests that when F+1 nodes receive 2F+1 PREPARE messages for a particular proposal, the
// system enforces that as the only valid proposal for this sequence.
func TestPreparedCertificatePersistsThroughRoundChanges(t *testing.T) {
	// Initialize the system with a nil round state so that we properly start round 0.
	sys := NewTestSystemWithBackendAndCurrentRoundState(4, 1, func(vset istanbul.ValidatorSet) *roundState { return nil })

	for i, b := range sys.backends {
		b.engine.Start() // start Istanbul core
		block := makeBlockWithDifficulty(1, int64(i))
		sys.backends[i].NewRequest(block)
	}

	newBlocks := sys.backends[3].EventMux().Subscribe(istanbul.FinalCommittedEvent{})
	defer newBlocks.Unsubscribe()

	timeout := sys.backends[3].EventMux().Subscribe(timeoutEvent{})
	defer timeout.Unsubscribe()

	istMsgDistribution := map[uint64]map[int]bool{}

	// Send PREPARE messages to F + 1 nodes so we guarantee a PREPARED certificate in the ROUND CHANGE certificate..
	istMsgDistribution[istanbul.MsgPreprepare] = gossip
	istMsgDistribution[istanbul.MsgPrepare] = sendToFPlus1
	istMsgDistribution[istanbul.MsgCommit] = gossip
	istMsgDistribution[istanbul.MsgRoundChange] = gossip

	go sys.distributeIstMsgs(t, sys, istMsgDistribution)

	// Turn PREPARE messages off for round 1 to force reuse of the PREPARED certificate.
	<-time.After(1 * time.Second)
	istMsgDistribution[istanbul.MsgPrepare] = noGossip

	// Wait for round 1 to start.
	<-timeout.Chan()
	// Turn PREPARE messages back on in time for round 2.
	<-time.After(1 * time.Second)
	istMsgDistribution[istanbul.MsgPrepare] = gossip

	// Wait for round 2 to start.
	<-timeout.Chan()

	select {
	case <-timeout.Chan():
		t.Error("Did not finalize a block in round 2.")
	case _, ok := <-newBlocks.Chan():
		if !ok {
			t.Error("Error reading block")
		}
		// Wait for all backends to finalize the block.
		<-time.After(2 * time.Second)
		for i, b := range sys.backends {
			// TODO(asa): Do something with proposer here
			committed, _ := b.LastProposal()
			// We expect to commit the block proposed by the first proposer.
			expectedCommitted := makeBlockWithDifficulty(1, 0)
			if expectedCommitted.Hash() != committed.Hash() {
				t.Errorf("Backend %v got committed block with unexpected hash: expected %v, got %v", i, expectedCommitted.Hash(), committed.Hash())
			}
		}
	}

	// Manually open and close b/c hijacking sys.listen
	for _, b := range sys.backends {
		b.engine.Stop() // start Istanbul core
	}
	close(sys.quit)
}<|MERGE_RESOLUTION|>--- conflicted
+++ resolved
@@ -27,13 +27,8 @@
 )
 
 func TestRoundChangeSet(t *testing.T) {
-<<<<<<< HEAD
-	addresses, _ := generateValidators(4)
-	vset := validator.NewSet(addresses, istanbul.RoundRobin)
-=======
 	vals, _ := generateValidators(4)
 	vset := validator.NewSet(vals, istanbul.RoundRobin)
->>>>>>> 8d52d8f8
 	rc := newRoundChangeSet(vset)
 
 	view := &istanbul.View{
