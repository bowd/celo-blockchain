// Copyright 2017 The go-ethereum Authors
// This file is part of the go-ethereum library.
//
// The go-ethereum library is free software: you can redistribute it and/or modify
// it under the terms of the GNU Lesser General Public License as published by
// the Free Software Foundation, either version 3 of the License, or
// (at your option) any later version.
//
// The go-ethereum library is distributed in the hope that it will be useful,
// but WITHOUT ANY WARRANTY; without even the implied warranty of
// MERCHANTABILITY or FITNESS FOR A PARTICULAR PURPOSE. See the
// GNU Lesser General Public License for more details.
//
// You should have received a copy of the GNU Lesser General Public License
// along with the go-ethereum library. If not, see <http://www.gnu.org/licenses/>.

package core

import (
	"math/big"

	"github.com/ethereum/go-ethereum/common"
	"github.com/ethereum/go-ethereum/consensus/istanbul"
)

// Start implements core.Engine.Start
func (c *core) Start() error {
	logger := c.newLogger("faultyMode", c.config.FaultyMode, "func", "core.Start")
	logger.Info("Started istanbul core.Engine")

	roundState, err := c.createRoundState()
	if err != nil {
		return err
	}

	c.current = roundState
	c.roundChangeSet = newRoundChangeSet(c.current.ValidatorSet())

	c.resetRoundChangeTimer()

	// Process backlog
	c.processPendingRequests()
	c.backlog.updateState(c.CurrentView(), c.current.State())

	// Tests will handle events itself, so we have to make subscribeEvents()
	// be able to call in test.
	c.subscribeEvents()
	go c.handleEvents()

	return nil
}

// Stop implements core.Engine.Stop
func (c *core) Stop() error {
	c.stopTimers()
	c.unsubscribeEvents()

	// Make sure the handler goroutine exits
	c.handlerWg.Wait()

	c.current = nil
	return nil
}

func (c *core) CurrentView() *istanbul.View {
	return c.current.View()
}

// ----------------------------------------------------------------------------

// Subscribe both internal and external events
func (c *core) subscribeEvents() {
	c.events = c.backend.EventMux().Subscribe(
		// external events
		istanbul.RequestEvent{},
		istanbul.MessageEvent{},
		// internal events
		backlogEvent{},
	)
	c.timeoutSub = c.backend.EventMux().Subscribe(
		timeoutAndMoveToNextRoundEvent{},
		resendRoundChangeEvent{},
	)
	c.finalCommittedSub = c.backend.EventMux().Subscribe(
		istanbul.FinalCommittedEvent{},
	)
}

// Unsubscribe all events
func (c *core) unsubscribeEvents() {
	c.events.Unsubscribe()
	c.timeoutSub.Unsubscribe()
	c.finalCommittedSub.Unsubscribe()
}

func (c *core) handleEvents() {
	// Clear state
	defer func() {
		c.handlerWg.Done()
	}()

	c.handlerWg.Add(1)

	for {
		logger := c.newLogger("func", "handleEvents")
		select {
		case event, ok := <-c.events.Chan():
			if !ok {
				return
			}
			// A real event arrived, process interesting content
			switch ev := event.Data.(type) {
			case istanbul.RequestEvent:
				r := &istanbul.Request{
					Proposal: ev.Proposal,
				}
				err := c.handleRequest(r)
				if err == errFutureMessage {
					c.storeRequestMsg(r)
				}
			case istanbul.MessageEvent:
				if err := c.handleMsg(ev.Payload); err != nil {
					logger.Debug("Error in handling istanbul message", "err", err)
				}
			case backlogEvent:
				if payload, err := ev.msg.Payload(); err != nil {
					logger.Error("Error in retrieving payload from istanbul message that was sent from a backlog event", "err", err)
				} else {
					if err := c.handleMsg(payload); err != nil {
						logger.Debug("Error in handling istanbul message that was sent from a backlog event", "err", err)
					}
				}
			}
		case event, ok := <-c.timeoutSub.Chan():
			if !ok {
				return
			}
			switch ev := event.Data.(type) {
			case timeoutAndMoveToNextRoundEvent:
				if err := c.handleTimeoutAndMoveToNextRound(ev.view); err != nil {
					logger.Error("Error on handleTimeoutAndMoveToNextRound", "err", err)
				}
			case resendRoundChangeEvent:
				if err := c.handleResendRoundChangeEvent(ev.view); err != nil {
					logger.Error("Error on handleResendRoundChangeEvent", "err", err)
				}
			}
		case event, ok := <-c.finalCommittedSub.Chan():
			if !ok {
				return
			}
			switch event.Data.(type) {
			case istanbul.FinalCommittedEvent:
				if err := c.handleFinalCommitted(); err != nil {
					logger.Error("Error on handleFinalCommit", "err", err)
				}
			}
		}
	}
}

// sendEvent sends events to mux
func (c *core) sendEvent(ev interface{}) {
	c.backend.EventMux().Post(ev)
}

func (c *core) handleMsg(payload []byte) error {
	logger := c.newLogger("func", "handleMsg")

	// Decode message and check its signature
	msg := new(istanbul.Message)
	if err := msg.FromPayload(payload, c.validateFn); err != nil {
		logger.Debug("Failed to decode message from payload", "err", err)
		return err
	}

	// Only accept message if the address is valid
	_, src := c.current.ValidatorSet().GetByAddress(msg.Address)
	if src == nil {
		logger.Error("Invalid address in message", "m", msg)
		return istanbul.ErrUnauthorizedAddress
	}

	return c.handleCheckedMsg(msg, src)
}

func (c *core) handleCheckedMsg(msg *istanbul.Message, src istanbul.Validator) error {
	logger := c.newLogger("func", "handleCheckedMsg", "from", msg.Address)

	// Store the message if it's a future message
	catchFutureMessages := func(err error) error {
		if err == errFutureMessage {
			// Store in backlog (if it's not from self)
			if msg.Address != c.address {
				c.backlog.store(msg)
			}
		}
		return err
	}

	if msg.Code != istanbul.MsgRoundChange && c.alwaysRoundChange() {
		logger.Info("Send faulty round change", "round", c.current.Round().Uint64())
		c.waitForDesiredRound(new(big.Int).Add(c.current.Round(), common.Big1))
		return nil
	}
	switch msg.Code {
	case istanbul.MsgPreprepare:
		return catchFutureMessages(c.handlePreprepare(msg))
	case istanbul.MsgPrepare:
		return catchFutureMessages(c.handlePrepare(msg))
	case istanbul.MsgCommit:
		return catchFutureMessages(c.handleCommit(msg))
	case istanbul.MsgRoundChange:
		return catchFutureMessages(c.handleRoundChange(msg))
	default:
		logger.Error("Invalid message", "m", msg)
	}

	return errInvalidMessage
}

<<<<<<< HEAD
func (c *core) handleTimeoutMsg(desiredView *istanbul.View) error {
	logger := c.newLogger("func", "handleTimeoutMsg", "set_at_seq", desiredView.Sequence, "set_at_desiredRound", desiredView.Round)

	if c.current.Sequence().Cmp(desiredView.Sequence) != 0 || c.current.DesiredRound().Cmp(desiredView.Round) != 0 {
		logger.Trace("Timed out but now on a different view")
		return nil
	}

=======
func (c *core) handleTimeoutAndMoveToNextRound(desiredView *istanbul.View) error {
	logger := c.newLogger("func", "handleTimeoutAndMoveToNextRound", "set_at_seq", desiredView.Sequence, "set_at_desiredRound", desiredView.Round)

	if c.current.Sequence().Cmp(desiredView.Sequence) != 0 || c.current.DesiredRound().Cmp(desiredView.Round) != 0 {
		logger.Trace("Timed out but now on a different view")
		return nil
	}

>>>>>>> fb5991d2
	logger.Debug("Timed out, trying to wait for next round")
	nextRound := new(big.Int).Add(desiredView.Round, common.Big1)
	return c.waitForDesiredRound(nextRound)
}

func (c *core) handleResendRoundChangeEvent(desiredView *istanbul.View) error {
	logger := c.newLogger("func", "handleResendRoundChangeEvent", "set_at_seq", desiredView.Sequence, "set_at_desiredRound", desiredView.Round)

	if c.current.Sequence().Cmp(desiredView.Sequence) != 0 || c.current.DesiredRound().Cmp(desiredView.Round) != 0 {
		logger.Trace("Timed out but now on a different view")
		return nil
	}

	c.resendRoundChangeMessage()
	return nil
}<|MERGE_RESOLUTION|>--- conflicted
+++ resolved
@@ -219,38 +219,27 @@
 	return errInvalidMessage
 }
 
-<<<<<<< HEAD
-func (c *core) handleTimeoutMsg(desiredView *istanbul.View) error {
-	logger := c.newLogger("func", "handleTimeoutMsg", "set_at_seq", desiredView.Sequence, "set_at_desiredRound", desiredView.Round)
+func (c *core) handleTimeoutAndMoveToNextRound(desiredView *istanbul.View) error {
+	logger := c.newLogger("func", "handleTimeoutAndMoveToNextRound", "set_at_seq", desiredView.Sequence, "set_at_desiredRound", desiredView.Round)
 
 	if c.current.Sequence().Cmp(desiredView.Sequence) != 0 || c.current.DesiredRound().Cmp(desiredView.Round) != 0 {
 		logger.Trace("Timed out but now on a different view")
 		return nil
 	}
 
-=======
-func (c *core) handleTimeoutAndMoveToNextRound(desiredView *istanbul.View) error {
-	logger := c.newLogger("func", "handleTimeoutAndMoveToNextRound", "set_at_seq", desiredView.Sequence, "set_at_desiredRound", desiredView.Round)
+	logger.Debug("Timed out, trying to wait for next round")
+	nextRound := new(big.Int).Add(desiredView.Round, common.Big1)
+	return c.waitForDesiredRound(nextRound)
+}
+
+func (c *core) handleResendRoundChangeEvent(desiredView *istanbul.View) error {
+	logger := c.newLogger("func", "handleResendRoundChangeEvent", "set_at_seq", desiredView.Sequence, "set_at_desiredRound", desiredView.Round)
 
 	if c.current.Sequence().Cmp(desiredView.Sequence) != 0 || c.current.DesiredRound().Cmp(desiredView.Round) != 0 {
 		logger.Trace("Timed out but now on a different view")
 		return nil
 	}
 
->>>>>>> fb5991d2
-	logger.Debug("Timed out, trying to wait for next round")
-	nextRound := new(big.Int).Add(desiredView.Round, common.Big1)
-	return c.waitForDesiredRound(nextRound)
-}
-
-func (c *core) handleResendRoundChangeEvent(desiredView *istanbul.View) error {
-	logger := c.newLogger("func", "handleResendRoundChangeEvent", "set_at_seq", desiredView.Sequence, "set_at_desiredRound", desiredView.Round)
-
-	if c.current.Sequence().Cmp(desiredView.Sequence) != 0 || c.current.DesiredRound().Cmp(desiredView.Round) != 0 {
-		logger.Trace("Timed out but now on a different view")
-		return nil
-	}
-
 	c.resendRoundChangeMessage()
 	return nil
 }