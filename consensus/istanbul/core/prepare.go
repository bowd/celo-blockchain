--- conflicted
+++ resolved
@@ -31,24 +31,16 @@
 		logger.Error("Failed to encode", "subject", sub)
 		return
 	}
-<<<<<<< HEAD
+
 	logger.Trace("Sending prepare")
-	c.broadcast(&message{
-		Code: msgPrepare,
-=======
 	c.broadcast(&istanbul.Message{
 		Code: istanbul.MsgPrepare,
->>>>>>> 9cba929b
 		Msg:  encodedSubject,
 	})
 }
 
-<<<<<<< HEAD
-func (c *core) handlePrepare(msg *message, src istanbul.Validator) error {
+func (c *core) handlePrepare(msg *istanbul.Message, src istanbul.Validator) error {
 	logger := c.logger.New("state", c.state, "cur_round", c.current.Round(), "cur_seq", c.current.Sequence(), "func", "handlePrepare")
-=======
-func (c *core) handlePrepare(msg *istanbul.Message, src istanbul.Validator) error {
->>>>>>> 9cba929b
 	// Decode PREPARE message
 	var prepare *istanbul.Subject
 	err := msg.Decode(&prepare)
@@ -94,13 +86,8 @@
 	return nil
 }
 
-<<<<<<< HEAD
-func (c *core) acceptPrepare(msg *message, src istanbul.Validator) error {
+func (c *core) acceptPrepare(msg *istanbul.Message, src istanbul.Validator) error {
 	logger := c.logger.New("from", src, "state", c.state, "cur_round", c.current.Round(), "cur_seq", c.current.Sequence(), "func", "acceptPrepare")
-=======
-func (c *core) acceptPrepare(msg *istanbul.Message, src istanbul.Validator) error {
-	logger := c.logger.New("from", src, "state", c.state)
->>>>>>> 9cba929b
 
 	// Add the PREPARE message to current round state
 	if err := c.current.Prepares.Add(msg); err != nil {
