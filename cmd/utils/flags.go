// Copyright 2015 The go-ethereum Authors
// This file is part of go-ethereum.
//
// go-ethereum is free software: you can redistribute it and/or modify
// it under the terms of the GNU General Public License as published by
// the Free Software Foundation, either version 3 of the License, or
// (at your option) any later version.
//
// go-ethereum is distributed in the hope that it will be useful,
// but WITHOUT ANY WARRANTY; without even the implied warranty of
// MERCHANTABILITY or FITNESS FOR A PARTICULAR PURPOSE. See the
// GNU General Public License for more details.
//
// You should have received a copy of the GNU General Public License
// along with go-ethereum. If not, see <http://www.gnu.org/licenses/>.

// Package utils contains internal helper functions for go-ethereum commands.
package utils

import (
	"crypto/ecdsa"
	"errors"
	"fmt"
	"io"
	"io/ioutil"
	"math/big"
	"os"
	"path/filepath"
	"strconv"
	"strings"
	"text/tabwriter"
	"text/template"
	"time"

	"github.com/ethereum/go-ethereum/accounts"
	"github.com/ethereum/go-ethereum/accounts/keystore"
	"github.com/ethereum/go-ethereum/common"
	"github.com/ethereum/go-ethereum/common/fdlimit"
	"github.com/ethereum/go-ethereum/consensus"
	"github.com/ethereum/go-ethereum/consensus/clique"
	"github.com/ethereum/go-ethereum/consensus/ethash"
	"github.com/ethereum/go-ethereum/consensus/istanbul"
	"github.com/ethereum/go-ethereum/core"
	"github.com/ethereum/go-ethereum/core/vm"
	"github.com/ethereum/go-ethereum/crypto"
	"github.com/ethereum/go-ethereum/dashboard"
	"github.com/ethereum/go-ethereum/eth"
	"github.com/ethereum/go-ethereum/eth/downloader"
	"github.com/ethereum/go-ethereum/ethdb"
	"github.com/ethereum/go-ethereum/ethstats"
	"github.com/ethereum/go-ethereum/graphql"
	"github.com/ethereum/go-ethereum/les"
	"github.com/ethereum/go-ethereum/log"
	"github.com/ethereum/go-ethereum/metrics"
	"github.com/ethereum/go-ethereum/metrics/influxdb"
	"github.com/ethereum/go-ethereum/miner"
	"github.com/ethereum/go-ethereum/node"
	"github.com/ethereum/go-ethereum/p2p"
	"github.com/ethereum/go-ethereum/p2p/discv5"
	"github.com/ethereum/go-ethereum/p2p/enode"
	"github.com/ethereum/go-ethereum/p2p/nat"
	"github.com/ethereum/go-ethereum/p2p/netutil"
	"github.com/ethereum/go-ethereum/params"
	"github.com/ethereum/go-ethereum/rpc"
	whisper "github.com/ethereum/go-ethereum/whisper/whisperv6"
	pcsclite "github.com/gballet/go-libpcsclite"
	cli "gopkg.in/urfave/cli.v1"
)

var (
	CommandHelpTemplate = `{{.cmd.Name}}{{if .cmd.Subcommands}} command{{end}}{{if .cmd.Flags}} [command options]{{end}} [arguments...]
{{if .cmd.Description}}{{.cmd.Description}}
{{end}}{{if .cmd.Subcommands}}
SUBCOMMANDS:
	{{range .cmd.Subcommands}}{{.Name}}{{with .ShortName}}, {{.}}{{end}}{{ "\t" }}{{.Usage}}
	{{end}}{{end}}{{if .categorizedFlags}}
{{range $idx, $categorized := .categorizedFlags}}{{$categorized.Name}} OPTIONS:
{{range $categorized.Flags}}{{"\t"}}{{.}}
{{end}}
{{end}}{{end}}`
)

func init() {
	cli.AppHelpTemplate = `{{.Name}} {{if .Flags}}[global options] {{end}}command{{if .Flags}} [command options]{{end}} [arguments...]

VERSION:
   {{.Version}}

COMMANDS:
   {{range .Commands}}{{.Name}}{{with .ShortName}}, {{.}}{{end}}{{ "\t" }}{{.Usage}}
   {{end}}{{if .Flags}}
GLOBAL OPTIONS:
   {{range .Flags}}{{.}}
   {{end}}{{end}}
`
	cli.CommandHelpTemplate = CommandHelpTemplate
	cli.HelpPrinter = printHelp
}

// NewApp creates an app with sane defaults.
func NewApp(gitCommit, gitDate, usage string) *cli.App {
	app := cli.NewApp()
	app.Name = filepath.Base(os.Args[0])
	app.Author = ""
	app.Email = ""
	app.Version = params.VersionWithCommit(gitCommit, gitDate)
	app.Usage = usage
	return app
}

func printHelp(out io.Writer, templ string, data interface{}) {
	funcMap := template.FuncMap{"join": strings.Join}
	t := template.Must(template.New("help").Funcs(funcMap).Parse(templ))
	w := tabwriter.NewWriter(out, 38, 8, 2, ' ', 0)
	err := t.Execute(w, data)
	if err != nil {
		panic(err)
	}
	w.Flush()
}

// These are all the command line flags we support.
// If you add to this list, please remember to include the
// flag in the appropriate command definition.
//
// The flags are defined here so their names and help texts
// are the same for all commands.

var (
	// General settings
	DataDirFlag = DirectoryFlag{
		Name:  "datadir",
		Usage: "Data directory for the databases and keystore",
		Value: DirectoryString(node.DefaultDataDir()),
	}
	AncientFlag = DirectoryFlag{
		Name:  "datadir.ancient",
		Usage: "Data directory for ancient chain segments (default = inside chaindata)",
	}
	KeyStoreDirFlag = DirectoryFlag{
		Name:  "keystore",
		Usage: "Directory for the keystore (default = inside the datadir)",
	}
	NoUSBFlag = cli.BoolFlag{
		Name:  "nousb",
		Usage: "Disables monitoring for and managing USB hardware wallets",
	}
	SmartCardDaemonPathFlag = cli.StringFlag{
		Name:  "pcscdpath",
		Usage: "Path to the smartcard daemon (pcscd) socket file",
		Value: pcsclite.PCSCDSockName,
	}
	NetworkIdFlag = cli.Uint64Flag{
		Name:  "networkid",
		Usage: "Network identifier (integer, 1=Frontier, 2=Morden (disused), 3=Ropsten, 4=Rinkeby, 5=Ottoman)",
		Value: node.DefaultConfig.P2P.NetworkId,
	}
	TestnetFlag = cli.BoolFlag{
		Name:  "testnet",
		Usage: "Ropsten network: pre-configured proof-of-work test network",
	}
	RinkebyFlag = cli.BoolFlag{
		Name:  "rinkeby",
		Usage: "Rinkeby network: pre-configured proof-of-authority test network",
	}
	GoerliFlag = cli.BoolFlag{
		Name:  "goerli",
		Usage: "Görli network: pre-configured proof-of-authority test network",
	}
	DeveloperFlag = cli.BoolFlag{
		Name:  "dev",
		Usage: "Ephemeral proof-of-authority network with a pre-funded developer account, mining enabled",
	}
	OttomanFlag = cli.BoolFlag{
		Name:  "ottoman",
		Usage: "Ottoman network: pre-configured istanbul bft test network",
	}
	DeveloperPeriodFlag = cli.IntFlag{
		Name:  "dev.period",
		Usage: "Block period to use in developer mode (0 = mine only if transaction pending)",
	}
	IdentityFlag = cli.StringFlag{
		Name:  "identity",
		Usage: "Custom node name",
	}
	DocRootFlag = DirectoryFlag{
		Name:  "docroot",
		Usage: "Document Root for HTTPClient file scheme",
		Value: DirectoryString(homeDir()),
	}
	ExitWhenSyncedFlag = cli.BoolFlag{
		Name:  "exitwhensynced",
		Usage: "Exits after block synchronisation completes",
	}
	IterativeOutputFlag = cli.BoolFlag{
		Name:  "iterative",
		Usage: "Print streaming JSON iteratively, delimited by newlines",
	}
	ExcludeStorageFlag = cli.BoolFlag{
		Name:  "nostorage",
		Usage: "Exclude storage entries (save db lookups)",
	}
	IncludeIncompletesFlag = cli.BoolFlag{
		Name:  "incompletes",
		Usage: "Include accounts for which we don't have the address (missing preimage)",
	}
	ExcludeCodeFlag = cli.BoolFlag{
		Name:  "nocode",
		Usage: "Exclude contract code (save db lookups)",
	}
	defaultSyncMode = eth.DefaultConfig.SyncMode
	SyncModeFlag    = TextMarshalerFlag{
		Name:  "syncmode",
		Usage: `Blockchain sync mode ("fast", "full", "light", or "lightest")`,
		Value: &defaultSyncMode,
	}
	GCModeFlag = cli.StringFlag{
		Name:  "gcmode",
		Usage: `Blockchain garbage collection mode ("full", "archive")`,
		Value: "full",
	}
	LightKDFFlag = cli.BoolFlag{
		Name:  "lightkdf",
		Usage: "Reduce key-derivation RAM & CPU usage at some expense of KDF strength",
	}
	WhitelistFlag = cli.StringFlag{
		Name:  "whitelist",
		Usage: "Comma separated block number-to-hash mappings to enforce (<number>=<hash>)",
	}
	EtherbaseFlag = cli.StringFlag{
		Name:  "etherbase",
		Usage: "Public address for transaction broadcasting and block mining rewards (default = first account)",
		Value: "0",
	}
	BLSbaseFlag = cli.StringFlag{
		Name:  "blsbase",
		Usage: "Public address for block mining BLS signatures (default = first account created)",
		Value: "0",
	}
	// Light server and client settings
	LightLegacyServFlag = cli.IntFlag{ // Deprecated in favor of light.serve, remove in 2021
		Name:  "lightserv",
		Usage: "Maximum percentage of time allowed for serving LES requests (deprecated, use --light.serve)",
		Value: eth.DefaultConfig.LightServ,
	}
	LightServeFlag = cli.IntFlag{
		Name:  "light.serve",
		Usage: "Maximum percentage of time allowed for serving LES requests (multi-threaded processing allows values over 100)",
		Value: eth.DefaultConfig.LightServ,
	}
	LightIngressFlag = cli.IntFlag{
		Name:  "light.ingress",
		Usage: "Incoming bandwidth limit for serving light clients (kilobytes/sec, 0 = unlimited)",
		Value: eth.DefaultConfig.LightIngress,
	}
	LightEgressFlag = cli.IntFlag{
		Name:  "light.egress",
		Usage: "Outgoing bandwidth limit for serving light clients (kilobytes/sec, 0 = unlimited)",
		Value: eth.DefaultConfig.LightEgress,
	}
	LightLegacyPeersFlag = cli.IntFlag{ // Deprecated in favor of light.maxpeers, remove in 2021
		Name:  "lightpeers",
		Usage: "Maximum number of light clients to serve, or light servers to attach to  (deprecated, use --light.maxpeers)",
		Value: eth.DefaultConfig.LightPeers,
	}
	LightMaxPeersFlag = cli.IntFlag{
		Name:  "light.maxpeers",
		Usage: "Maximum number of light clients to serve, or light servers to attach to",
		Value: eth.DefaultConfig.LightPeers,
	}
	UltraLightServersFlag = cli.StringFlag{
		Name:  "ulc.servers",
		Usage: "List of trusted ultra-light servers",
		Value: strings.Join(eth.DefaultConfig.UltraLightServers, ","),
	}
	UltraLightFractionFlag = cli.IntFlag{
		Name:  "ulc.fraction",
		Usage: "Minimum % of trusted ultra-light servers required to announce a new head",
		Value: eth.DefaultConfig.UltraLightFraction,
	}
	UltraLightOnlyAnnounceFlag = cli.BoolFlag{
		Name:  "ulc.onlyannounce",
		Usage: "Ultra light server sends announcements only",
	}
	// Dashboard settings
	DashboardEnabledFlag = cli.BoolFlag{
		Name:  "dashboard",
		Usage: "Enable the dashboard",
	}
	DashboardAddrFlag = cli.StringFlag{
		Name:  "dashboard.addr",
		Usage: "Dashboard listening interface",
		Value: dashboard.DefaultConfig.Host,
	}
	DashboardPortFlag = cli.IntFlag{
		Name:  "dashboard.host",
		Usage: "Dashboard listening port",
		Value: dashboard.DefaultConfig.Port,
	}
	DashboardRefreshFlag = cli.DurationFlag{
		Name:  "dashboard.refresh",
		Usage: "Dashboard metrics collection refresh rate",
		Value: dashboard.DefaultConfig.Refresh,
	}
	// Ethash settings
	EthashCacheDirFlag = DirectoryFlag{
		Name:  "ethash.cachedir",
		Usage: "Directory to store the ethash verification caches (default = inside the datadir)",
	}
	EthashCachesInMemoryFlag = cli.IntFlag{
		Name:  "ethash.cachesinmem",
		Usage: "Number of recent ethash caches to keep in memory (16MB each)",
		Value: eth.DefaultConfig.Ethash.CachesInMem,
	}
	EthashCachesOnDiskFlag = cli.IntFlag{
		Name:  "ethash.cachesondisk",
		Usage: "Number of recent ethash caches to keep on disk (16MB each)",
		Value: eth.DefaultConfig.Ethash.CachesOnDisk,
	}
	EthashDatasetDirFlag = DirectoryFlag{
		Name:  "ethash.dagdir",
		Usage: "Directory to store the ethash mining DAGs",
		Value: DirectoryString(eth.DefaultConfig.Ethash.DatasetDir),
	}
	EthashDatasetsInMemoryFlag = cli.IntFlag{
		Name:  "ethash.dagsinmem",
		Usage: "Number of recent ethash mining DAGs to keep in memory (1+GB each)",
		Value: eth.DefaultConfig.Ethash.DatasetsInMem,
	}
	EthashDatasetsOnDiskFlag = cli.IntFlag{
		Name:  "ethash.dagsondisk",
		Usage: "Number of recent ethash mining DAGs to keep on disk (1+GB each)",
		Value: eth.DefaultConfig.Ethash.DatasetsOnDisk,
	}
	// Transaction pool settings
	TxPoolLocalsFlag = cli.StringFlag{
		Name:  "txpool.locals",
		Usage: "Comma separated accounts to treat as locals (no flush, priority inclusion)",
	}
	TxPoolNoLocalsFlag = cli.BoolFlag{
		Name:  "txpool.nolocals",
		Usage: "Disables price exemptions for locally submitted transactions",
	}
	TxPoolJournalFlag = cli.StringFlag{
		Name:  "txpool.journal",
		Usage: "Disk journal for local transaction to survive node restarts",
		Value: core.DefaultTxPoolConfig.Journal,
	}
	TxPoolRejournalFlag = cli.DurationFlag{
		Name:  "txpool.rejournal",
		Usage: "Time interval to regenerate the local transaction journal",
		Value: core.DefaultTxPoolConfig.Rejournal,
	}
	TxPoolPriceLimitFlag = cli.Uint64Flag{
		Name:  "txpool.pricelimit",
		Usage: "Minimum gas price limit to enforce for acceptance into the pool",
		Value: eth.DefaultConfig.TxPool.PriceLimit,
	}
	TxPoolPriceBumpFlag = cli.Uint64Flag{
		Name:  "txpool.pricebump",
		Usage: "Price bump percentage to replace an already existing transaction",
		Value: eth.DefaultConfig.TxPool.PriceBump,
	}
	TxPoolAccountSlotsFlag = cli.Uint64Flag{
		Name:  "txpool.accountslots",
		Usage: "Minimum number of executable transaction slots guaranteed per account",
		Value: eth.DefaultConfig.TxPool.AccountSlots,
	}
	TxPoolGlobalSlotsFlag = cli.Uint64Flag{
		Name:  "txpool.globalslots",
		Usage: "Maximum number of executable transaction slots for all accounts",
		Value: eth.DefaultConfig.TxPool.GlobalSlots,
	}
	TxPoolAccountQueueFlag = cli.Uint64Flag{
		Name:  "txpool.accountqueue",
		Usage: "Maximum number of non-executable transaction slots permitted per account",
		Value: eth.DefaultConfig.TxPool.AccountQueue,
	}
	TxPoolGlobalQueueFlag = cli.Uint64Flag{
		Name:  "txpool.globalqueue",
		Usage: "Maximum number of non-executable transaction slots for all accounts",
		Value: eth.DefaultConfig.TxPool.GlobalQueue,
	}
	TxPoolLifetimeFlag = cli.DurationFlag{
		Name:  "txpool.lifetime",
		Usage: "Maximum amount of time non-executable transaction are queued",
		Value: eth.DefaultConfig.TxPool.Lifetime,
	}
	// Performance tuning settings
	CacheFlag = cli.IntFlag{
		Name:  "cache",
		Usage: "Megabytes of memory allocated to internal caching (default = 4096 mainnet full node, 128 light mode)",
		Value: 1024,
	}
	CacheDatabaseFlag = cli.IntFlag{
		Name:  "cache.database",
		Usage: "Percentage of cache memory allowance to use for database io",
		Value: 50,
	}
	CacheTrieFlag = cli.IntFlag{
		Name:  "cache.trie",
		Usage: "Percentage of cache memory allowance to use for trie caching (default = 25% full mode, 50% archive mode)",
		Value: 25,
	}
	CacheGCFlag = cli.IntFlag{
		Name:  "cache.gc",
		Usage: "Percentage of cache memory allowance to use for trie pruning (default = 25% full mode, 0% archive mode)",
		Value: 25,
	}
	CacheNoPrefetchFlag = cli.BoolFlag{
		Name:  "cache.noprefetch",
		Usage: "Disable heuristic state prefetch during block import (less CPU and disk IO, more time waiting for data)",
	}
	// Miner settings
	MiningEnabledFlag = cli.BoolFlag{
		Name:  "mine",
		Usage: "Enable mining",
	}
	MinerThreadsFlag = cli.IntFlag{
		Name:  "miner.threads",
		Usage: "Number of CPU threads to use for mining",
		Value: 0,
	}
	MinerLegacyThreadsFlag = cli.IntFlag{
		Name:  "minerthreads",
		Usage: "Number of CPU threads to use for mining (deprecated, use --miner.threads)",
		Value: 0,
	}
	MinerNotifyFlag = cli.StringFlag{
		Name:  "miner.notify",
		Usage: "Comma separated HTTP URL list to notify of new work packages",
	}
	MinerGasTargetFlag = cli.Uint64Flag{
		Name:  "miner.gastarget",
		Usage: "Target gas floor for mined blocks",
		Value: eth.DefaultConfig.Miner.GasFloor,
	}
	MinerLegacyGasTargetFlag = cli.Uint64Flag{
		Name:  "targetgaslimit",
		Usage: "Target gas floor for mined blocks (deprecated, use --miner.gastarget)",
		Value: eth.DefaultConfig.Miner.GasFloor,
	}
	MinerGasLimitFlag = cli.Uint64Flag{
		Name:  "miner.gaslimit",
		Usage: "Target gas ceiling for mined blocks",
		Value: eth.DefaultConfig.Miner.GasCeil,
	}
	MinerGasPriceFlag = BigFlag{
		Name:  "miner.gasprice",
		Usage: "Minimum gas price for mining a transaction",
		Value: eth.DefaultConfig.Miner.GasPrice,
	}
	MinerLegacyGasPriceFlag = BigFlag{
		Name:  "gasprice",
		Usage: "Minimum gas price for mining a transaction (deprecated, use --miner.gasprice)",
		Value: eth.DefaultConfig.Miner.GasPrice,
	}
	MinerEtherbaseFlag = cli.StringFlag{
		Name:  "miner.etherbase",
		Usage: "Public address for block mining rewards (default = first account)",
		Value: "0",
	}
	MinerLegacyEtherbaseFlag = cli.StringFlag{
		Name:  "etherbase",
		Usage: "Public address for block mining rewards (default = first account, deprecated, use --miner.etherbase)",
		Value: "0",
	}
	MinerExtraDataFlag = cli.StringFlag{
		Name:  "miner.extradata",
		Usage: "Block extra data set by the miner (default = client version)",
	}
	MinerLegacyExtraDataFlag = cli.StringFlag{
		Name:  "extradata",
		Usage: "Block extra data set by the miner (default = client version, deprecated, use --miner.extradata)",
	}
	MinerRecommitIntervalFlag = cli.DurationFlag{
		Name:  "miner.recommit",
		Usage: "Time interval to recreate the block being mined",
		Value: eth.DefaultConfig.Miner.Recommit,
	}
	MinerNoVerfiyFlag = cli.BoolFlag{
		Name:  "miner.noverify",
		Usage: "Disable remote sealing verification",
	}
<<<<<<< HEAD
	MinerVerificationServiceFlag = cli.StringFlag{
		Name:  "miner.verificationpool",
		Usage: "URL to the verification service to be used by the miner to attest users' phone numbers",
		Value: eth.DefaultConfig.Miner.VerificationService,
	}
=======
>>>>>>> 22001689
	// Account settings
	UnlockedAccountFlag = cli.StringFlag{
		Name:  "unlock",
		Usage: "Comma separated list of accounts to unlock",
		Value: "",
	}
	PasswordFileFlag = cli.StringFlag{
		Name:  "password",
		Usage: "Password file to use for non-interactive password input",
		Value: "",
	}
	ExternalSignerFlag = cli.StringFlag{
		Name:  "signer",
		Usage: "External signer (url or path to ipc file)",
		Value: "",
	}
	VMEnableDebugFlag = cli.BoolFlag{
		Name:  "vmdebug",
		Usage: "Record information useful for VM and contract debugging",
	}
	InsecureUnlockAllowedFlag = cli.BoolFlag{
		Name:  "allow-insecure-unlock",
		Usage: "Allow insecure account unlocking when account-related RPCs are exposed by http",
	}
	RPCGlobalGasCap = cli.Uint64Flag{
		Name:  "rpc.gascap",
		Usage: "Sets a cap on gas that can be used in eth_call/estimateGas",
	}
	// Logging and debug settings
	EthStatsURLFlag = cli.StringFlag{
		Name:  "ethstats",
		Usage: "Reporting URL of a ethstats service (nodename:secret@host:port)",
	}
	FakePoWFlag = cli.BoolFlag{
		Name:  "fakepow",
		Usage: "Disables proof-of-work verification",
	}
	NoCompactionFlag = cli.BoolFlag{
		Name:  "nocompaction",
		Usage: "Disables db compaction after import",
	}
	// RPC settings
	IPCDisabledFlag = cli.BoolFlag{
		Name:  "ipcdisable",
		Usage: "Disable the IPC-RPC server",
	}
	IPCPathFlag = DirectoryFlag{
		Name:  "ipcpath",
		Usage: "Filename for IPC socket/pipe within the datadir (explicit paths escape it)",
	}
	RPCEnabledFlag = cli.BoolFlag{
		Name:  "rpc",
		Usage: "Enable the HTTP-RPC server",
	}
	RPCListenAddrFlag = cli.StringFlag{
		Name:  "rpcaddr",
		Usage: "HTTP-RPC server listening interface",
		Value: node.DefaultHTTPHost,
	}
	RPCPortFlag = cli.IntFlag{
		Name:  "rpcport",
		Usage: "HTTP-RPC server listening port",
		Value: node.DefaultHTTPPort,
	}
	RPCCORSDomainFlag = cli.StringFlag{
		Name:  "rpccorsdomain",
		Usage: "Comma separated list of domains from which to accept cross origin requests (browser enforced)",
		Value: "",
	}
	RPCVirtualHostsFlag = cli.StringFlag{
		Name:  "rpcvhosts",
		Usage: "Comma separated list of virtual hostnames from which to accept requests (server enforced). Accepts '*' wildcard.",
		Value: strings.Join(node.DefaultConfig.HTTPVirtualHosts, ","),
	}
	RPCApiFlag = cli.StringFlag{
		Name:  "rpcapi",
		Usage: "API's offered over the HTTP-RPC interface",
		Value: "",
	}
	WSEnabledFlag = cli.BoolFlag{
		Name:  "ws",
		Usage: "Enable the WS-RPC server",
	}
	WSListenAddrFlag = cli.StringFlag{
		Name:  "wsaddr",
		Usage: "WS-RPC server listening interface",
		Value: node.DefaultWSHost,
	}
	WSPortFlag = cli.IntFlag{
		Name:  "wsport",
		Usage: "WS-RPC server listening port",
		Value: node.DefaultWSPort,
	}
	WSApiFlag = cli.StringFlag{
		Name:  "wsapi",
		Usage: "API's offered over the WS-RPC interface",
		Value: "",
	}
	WSAllowedOriginsFlag = cli.StringFlag{
		Name:  "wsorigins",
		Usage: "Origins from which to accept websockets requests",
		Value: "",
	}
	GraphQLEnabledFlag = cli.BoolFlag{
		Name:  "graphql",
		Usage: "Enable the GraphQL server",
	}
	GraphQLListenAddrFlag = cli.StringFlag{
		Name:  "graphql.addr",
		Usage: "GraphQL server listening interface",
		Value: node.DefaultGraphQLHost,
	}
	GraphQLPortFlag = cli.IntFlag{
		Name:  "graphql.port",
		Usage: "GraphQL server listening port",
		Value: node.DefaultGraphQLPort,
	}
	GraphQLCORSDomainFlag = cli.StringFlag{
		Name:  "graphql.corsdomain",
		Usage: "Comma separated list of domains from which to accept cross origin requests (browser enforced)",
		Value: "",
	}
	GraphQLVirtualHostsFlag = cli.StringFlag{
		Name:  "graphql.vhosts",
		Usage: "Comma separated list of virtual hostnames from which to accept requests (server enforced). Accepts '*' wildcard.",
		Value: strings.Join(node.DefaultConfig.GraphQLVirtualHosts, ","),
	}
	ExecFlag = cli.StringFlag{
		Name:  "exec",
		Usage: "Execute JavaScript statement",
	}
	PreloadJSFlag = cli.StringFlag{
		Name:  "preload",
		Usage: "Comma separated list of JavaScript files to preload into the console",
	}

	// Network Settings
	MaxPeersFlag = cli.IntFlag{
		Name:  "maxpeers",
		Usage: "Maximum number of network peers (network disabled if set to 0)",
		Value: node.DefaultConfig.P2P.MaxPeers,
	}
	MaxPendingPeersFlag = cli.IntFlag{
		Name:  "maxpendpeers",
		Usage: "Maximum number of pending connection attempts (defaults used if set to 0)",
		Value: node.DefaultConfig.P2P.MaxPendingPeers,
	}
	ListenPortFlag = cli.IntFlag{
		Name:  "port",
		Usage: "Network listening port",
		Value: 30303,
	}
	BootnodesFlag = cli.StringFlag{
		Name:  "bootnodes",
		Usage: "Comma separated enode URLs for P2P discovery bootstrap (set v4+v5 instead for light servers)",
		Value: "",
	}
	BootnodesV4Flag = cli.StringFlag{
		Name:  "bootnodesv4",
		Usage: "Comma separated enode URLs for P2P v4 discovery bootstrap (light server, full nodes)",
		Value: "",
	}
	BootnodesV5Flag = cli.StringFlag{
		Name:  "bootnodesv5",
		Usage: "Comma separated enode URLs for P2P v5 discovery bootstrap (light server, light nodes)",
		Value: "",
	}
	NodeKeyFileFlag = cli.StringFlag{
		Name:  "nodekey",
		Usage: "P2P node key file",
	}
	NodeKeyHexFlag = cli.StringFlag{
		Name:  "nodekeyhex",
		Usage: "P2P node key as hex (for testing)",
	}
	NATFlag = cli.StringFlag{
		Name:  "nat",
		Usage: "NAT port mapping mechanism (any|none|upnp|pmp|extip:<IP>)",
		Value: "any",
	}
	NoDiscoverFlag = cli.BoolFlag{
		Name:  "nodiscover",
		Usage: "Disables the peer discovery mechanism (manual peer addition)",
	}
	DiscoveryV5Flag = cli.BoolFlag{
		Name:  "v5disc",
		Usage: "Enables the experimental RLPx V5 (Topic Discovery) mechanism",
	}
	NetrestrictFlag = cli.StringFlag{
		Name:  "netrestrict",
		Usage: "Restricts network communication to the given IP networks (CIDR masks)",
	}
	PingIPFromPacketFlag = cli.BoolFlag{
		Name:  "ping-ip-from-packet",
		Usage: "Has the discovery protocol use the IP address given by a ping packet",
	}
	UseInMemoryDiscoverTable = cli.BoolFlag{
		Name:  "use-in-memory-discovery-table",
		Usage: "Specifies whether to use an in memory discovery table",
	}

	VersionCheckFlag = cli.BoolFlag{
		Name:  "disable-version-check",
		Usage: "Disable version check. Use if the parameter is set erroneously",
	}

	// ATM the url is left to the user and deployment to
	JSpathFlag = cli.StringFlag{
		Name:  "jspath",
		Usage: "JavaScript root path for `loadScript`",
		Value: ".",
	}

	WhisperEnabledFlag = cli.BoolFlag{
		Name:  "shh",
		Usage: "Enable Whisper",
	}
	WhisperMaxMessageSizeFlag = cli.IntFlag{
		Name:  "shh.maxmessagesize",
		Usage: "Max message size accepted",
		Value: int(whisper.DefaultMaxMessageSize),
	}
	WhisperMinPOWFlag = cli.Float64Flag{
		Name:  "shh.pow",
		Usage: "Minimum POW accepted",
		Value: whisper.DefaultMinimumPoW,
	}
	WhisperRestrictConnectionBetweenLightClientsFlag = cli.BoolFlag{
		Name:  "shh.restrict-light",
		Usage: "Restrict connection between two whisper light clients",
	}

	// Metrics flags
	MetricsEnabledFlag = cli.BoolFlag{
		Name:  "metrics",
		Usage: "Enable metrics collection and reporting",
	}
	MetricsEnabledExpensiveFlag = cli.BoolFlag{
		Name:  "metrics.expensive",
		Usage: "Enable expensive metrics collection and reporting",
	}
	MetricsEnableInfluxDBFlag = cli.BoolFlag{
		Name:  "metrics.influxdb",
		Usage: "Enable metrics export/push to an external InfluxDB database",
	}
	MetricsInfluxDBEndpointFlag = cli.StringFlag{
		Name:  "metrics.influxdb.endpoint",
		Usage: "InfluxDB API endpoint to report metrics to",
		Value: "http://localhost:8086",
	}
	MetricsInfluxDBDatabaseFlag = cli.StringFlag{
		Name:  "metrics.influxdb.database",
		Usage: "InfluxDB database name to push reported metrics to",
		Value: "geth",
	}
	MetricsInfluxDBUsernameFlag = cli.StringFlag{
		Name:  "metrics.influxdb.username",
		Usage: "Username to authorize access to the database",
		Value: "test",
	}
	MetricsInfluxDBPasswordFlag = cli.StringFlag{
		Name:  "metrics.influxdb.password",
		Usage: "Password to authorize access to the database",
		Value: "test",
	}
	// Tags are part of every measurement sent to InfluxDB. Queries on tags are faster in InfluxDB.
	// For example `host` tag could be used so that we can group all nodes and average a measurement
	// across all of them, but also so that we can select a specific node and inspect its measurements.
	// https://docs.influxdata.com/influxdb/v1.4/concepts/key_concepts/#tag-key
	MetricsInfluxDBTagsFlag = cli.StringFlag{
		Name:  "metrics.influxdb.tags",
		Usage: "Comma-separated InfluxDB tags (key/values) attached to all measurements",
		Value: "host=localhost",
	}

	EWASMInterpreterFlag = cli.StringFlag{
		Name:  "vm.ewasm",
		Usage: "External ewasm configuration (default = built-in interpreter)",
		Value: "",
	}
	EVMInterpreterFlag = cli.StringFlag{
		Name:  "vm.evm",
		Usage: "External EVM configuration (default = built-in interpreter)",
		Value: "",
	}

	// Istanbul settings
	IstanbulRequestTimeoutFlag = cli.Uint64Flag{
		Name:  "istanbul.requesttimeout",
		Usage: "Timeout for each Istanbul round in milliseconds",
		Value: eth.DefaultConfig.Istanbul.RequestTimeout,
	}
	IstanbulBlockPeriodFlag = cli.Uint64Flag{
		Name:  "istanbul.blockperiod",
		Usage: "Default minimum difference between two consecutive block's timestamps in seconds",
		Value: eth.DefaultConfig.Istanbul.BlockPeriod,
	}
	IstanbulProposerPolicyFlag = cli.Uint64Flag{
		Name:  "istanbul.proposerpolicy",
		Usage: "Default minimum difference between two consecutive block's timestamps in seconds",
		Value: uint64(eth.DefaultConfig.Istanbul.ProposerPolicy),
	}
)

// MakeDataDir retrieves the currently requested data directory, terminating
// if none (or the empty string) is specified. If the node is starting a testnet,
// the a subdirectory of the specified datadir will be used.
func MakeDataDir(ctx *cli.Context) string {
	if path := ctx.GlobalString(DataDirFlag.Name); path != "" {
		if ctx.GlobalBool(TestnetFlag.Name) {
			return filepath.Join(path, "testnet")
		}
		if ctx.GlobalBool(RinkebyFlag.Name) {
			return filepath.Join(path, "rinkeby")
		}
		if ctx.GlobalBool(GoerliFlag.Name) {
			return filepath.Join(path, "goerli")
		}
		if ctx.GlobalBool(OttomanFlag.Name) {
			return filepath.Join(path, "ottoman")
		}
		return path
	}
	Fatalf("Cannot determine default data directory, please set manually (--datadir)")
	return ""
}

// setNodeKey creates a node key from set command line flags, either loading it
// from a file or as a specified hex value. If neither flags were provided, this
// method returns nil and an emphemeral key is to be generated.
func setNodeKey(ctx *cli.Context, cfg *p2p.Config) {
	var (
		hex  = ctx.GlobalString(NodeKeyHexFlag.Name)
		file = ctx.GlobalString(NodeKeyFileFlag.Name)
		key  *ecdsa.PrivateKey
		err  error
	)
	switch {
	case file != "" && hex != "":
		Fatalf("Options %q and %q are mutually exclusive", NodeKeyFileFlag.Name, NodeKeyHexFlag.Name)
	case file != "":
		if key, err = crypto.LoadECDSA(file); err != nil {
			Fatalf("Option %q: %v", NodeKeyFileFlag.Name, err)
		}
		cfg.PrivateKey = key
	case hex != "":
		if key, err = crypto.HexToECDSA(hex); err != nil {
			Fatalf("Option %q: %v", NodeKeyHexFlag.Name, err)
		}
		cfg.PrivateKey = key
	}
}

// setNodeUserIdent creates the user identifier from CLI flags.
func setNodeUserIdent(ctx *cli.Context, cfg *node.Config) {
	if identity := ctx.GlobalString(IdentityFlag.Name); len(identity) > 0 {
		cfg.UserIdent = identity
	}
}

// setBootstrapNodes creates a list of bootstrap nodes from the command line
// flags, reverting to pre-configured ones if none have been specified.
func setBootstrapNodes(ctx *cli.Context, cfg *p2p.Config) {
	urls := params.MainnetBootnodes
	switch {
	case ctx.GlobalIsSet(BootnodesFlag.Name) || ctx.GlobalIsSet(BootnodesV4Flag.Name):
		if ctx.GlobalIsSet(BootnodesV4Flag.Name) {
			urls = strings.Split(ctx.GlobalString(BootnodesV4Flag.Name), ",")
		} else {
			urls = strings.Split(ctx.GlobalString(BootnodesFlag.Name), ",")
		}
	case ctx.GlobalBool(TestnetFlag.Name):
		urls = params.TestnetBootnodes
	case ctx.GlobalBool(RinkebyFlag.Name):
		urls = params.RinkebyBootnodes
	case ctx.GlobalBool(GoerliFlag.Name):
		urls = params.GoerliBootnodes
	case ctx.GlobalBool(OttomanFlag.Name):
		urls = params.OttomanBootnodes
	case cfg.BootstrapNodes != nil:
		return // already set, don't apply defaults.
	}

	cfg.BootstrapNodes = make([]*enode.Node, 0, len(urls))
	for _, url := range urls {
		if url != "" {
			node, err := enode.Parse(enode.ValidSchemes, url)
			if err != nil {
				log.Crit("Bootstrap URL invalid", "enode", url, "err", err)
				continue
			}
			cfg.BootstrapNodes = append(cfg.BootstrapNodes, node)
		}
	}
}

// setBootstrapNodesV5 creates a list of bootstrap nodes from the command line
// flags, reverting to pre-configured ones if none have been specified.
func setBootstrapNodesV5(ctx *cli.Context, cfg *p2p.Config) {
	urls := params.DiscoveryV5Bootnodes
	switch {
	case ctx.GlobalIsSet(BootnodesFlag.Name) || ctx.GlobalIsSet(BootnodesV5Flag.Name):
		if ctx.GlobalIsSet(BootnodesV5Flag.Name) {
			urls = strings.Split(ctx.GlobalString(BootnodesV5Flag.Name), ",")
		} else {
			urls = strings.Split(ctx.GlobalString(BootnodesFlag.Name), ",")
		}
	case ctx.GlobalBool(RinkebyFlag.Name):
		urls = params.RinkebyBootnodes
	case ctx.GlobalBool(GoerliFlag.Name):
		urls = params.GoerliBootnodes
	case cfg.BootstrapNodesV5 != nil:
		return // already set, don't apply defaults.
	}

	cfg.BootstrapNodesV5 = make([]*discv5.Node, 0, len(urls))
	for _, url := range urls {
		if url != "" {
			node, err := discv5.ParseNode(url)
			if err != nil {
				log.Error("Bootstrap URL invalid", "enode", url, "err", err)
				continue
			}
			cfg.BootstrapNodesV5 = append(cfg.BootstrapNodesV5, node)
		}
	}
}

// setListenAddress creates a TCP listening address string from set command
// line flags.
func setListenAddress(ctx *cli.Context, cfg *p2p.Config) {
	if ctx.GlobalIsSet(ListenPortFlag.Name) {
		cfg.ListenAddr = fmt.Sprintf(":%d", ctx.GlobalInt(ListenPortFlag.Name))
	}
}

// setNAT creates a port mapper from command line flags.
func setNAT(ctx *cli.Context, cfg *p2p.Config) {
	if ctx.GlobalIsSet(NATFlag.Name) {
		natif, err := nat.Parse(ctx.GlobalString(NATFlag.Name))
		if err != nil {
			Fatalf("Option %s: %v", NATFlag.Name, err)
		}
		cfg.NAT = natif
	}
}

// splitAndTrim splits input separated by a comma
// and trims excessive white space from the substrings.
func splitAndTrim(input string) []string {
	result := strings.Split(input, ",")
	for i, r := range result {
		result[i] = strings.TrimSpace(r)
	}
	return result
}

// setHTTP creates the HTTP RPC listener interface string from the set
// command line flags, returning empty if the HTTP endpoint is disabled.
func setHTTP(ctx *cli.Context, cfg *node.Config) {
	if ctx.GlobalBool(RPCEnabledFlag.Name) && cfg.HTTPHost == "" {
		cfg.HTTPHost = "127.0.0.1"
		if ctx.GlobalIsSet(RPCListenAddrFlag.Name) {
			cfg.HTTPHost = ctx.GlobalString(RPCListenAddrFlag.Name)
		}
	}
	if ctx.GlobalIsSet(RPCPortFlag.Name) {
		cfg.HTTPPort = ctx.GlobalInt(RPCPortFlag.Name)
	}
	if ctx.GlobalIsSet(RPCCORSDomainFlag.Name) {
		cfg.HTTPCors = splitAndTrim(ctx.GlobalString(RPCCORSDomainFlag.Name))
	}
	if ctx.GlobalIsSet(RPCApiFlag.Name) {
		cfg.HTTPModules = splitAndTrim(ctx.GlobalString(RPCApiFlag.Name))
	}
	if ctx.GlobalIsSet(RPCVirtualHostsFlag.Name) {
		cfg.HTTPVirtualHosts = splitAndTrim(ctx.GlobalString(RPCVirtualHostsFlag.Name))
	}
}

// setGraphQL creates the GraphQL listener interface string from the set
// command line flags, returning empty if the GraphQL endpoint is disabled.
func setGraphQL(ctx *cli.Context, cfg *node.Config) {
	if ctx.GlobalBool(GraphQLEnabledFlag.Name) && cfg.GraphQLHost == "" {
		cfg.GraphQLHost = "127.0.0.1"
		if ctx.GlobalIsSet(GraphQLListenAddrFlag.Name) {
			cfg.GraphQLHost = ctx.GlobalString(GraphQLListenAddrFlag.Name)
		}
	}
	cfg.GraphQLPort = ctx.GlobalInt(GraphQLPortFlag.Name)
	if ctx.GlobalIsSet(GraphQLCORSDomainFlag.Name) {
		cfg.GraphQLCors = splitAndTrim(ctx.GlobalString(GraphQLCORSDomainFlag.Name))
	}
	if ctx.GlobalIsSet(GraphQLVirtualHostsFlag.Name) {
		cfg.GraphQLVirtualHosts = splitAndTrim(ctx.GlobalString(GraphQLVirtualHostsFlag.Name))
	}
}

// setWS creates the WebSocket RPC listener interface string from the set
// command line flags, returning empty if the HTTP endpoint is disabled.
func setWS(ctx *cli.Context, cfg *node.Config) {
	if ctx.GlobalBool(WSEnabledFlag.Name) && cfg.WSHost == "" {
		cfg.WSHost = "127.0.0.1"
		if ctx.GlobalIsSet(WSListenAddrFlag.Name) {
			cfg.WSHost = ctx.GlobalString(WSListenAddrFlag.Name)
		}
	}
	if ctx.GlobalIsSet(WSPortFlag.Name) {
		cfg.WSPort = ctx.GlobalInt(WSPortFlag.Name)
	}
	if ctx.GlobalIsSet(WSAllowedOriginsFlag.Name) {
		cfg.WSOrigins = splitAndTrim(ctx.GlobalString(WSAllowedOriginsFlag.Name))
	}
	if ctx.GlobalIsSet(WSApiFlag.Name) {
		cfg.WSModules = splitAndTrim(ctx.GlobalString(WSApiFlag.Name))
	}
}

// setIPC creates an IPC path configuration from the set command line flags,
// returning an empty string if IPC was explicitly disabled, or the set path.
func setIPC(ctx *cli.Context, cfg *node.Config) {
	CheckExclusive(ctx, IPCDisabledFlag, IPCPathFlag)
	switch {
	case ctx.GlobalBool(IPCDisabledFlag.Name):
		cfg.IPCPath = ""
	case ctx.GlobalIsSet(IPCPathFlag.Name):
		cfg.IPCPath = ctx.GlobalString(IPCPathFlag.Name)
	}
}

// setLes configures the les server and ultra light client settings from the command line flags.
func setLes(ctx *cli.Context, cfg *eth.Config) {
	if ctx.GlobalIsSet(LightLegacyServFlag.Name) {
		cfg.LightServ = ctx.GlobalInt(LightLegacyServFlag.Name)
	}
	if ctx.GlobalIsSet(LightServeFlag.Name) {
		cfg.LightServ = ctx.GlobalInt(LightServeFlag.Name)
	}
	if ctx.GlobalIsSet(LightIngressFlag.Name) {
		cfg.LightIngress = ctx.GlobalInt(LightIngressFlag.Name)
	}
	if ctx.GlobalIsSet(LightEgressFlag.Name) {
		cfg.LightEgress = ctx.GlobalInt(LightEgressFlag.Name)
	}
	if ctx.GlobalIsSet(LightLegacyPeersFlag.Name) {
		cfg.LightPeers = ctx.GlobalInt(LightLegacyPeersFlag.Name)
	}
	if ctx.GlobalIsSet(LightMaxPeersFlag.Name) {
		cfg.LightPeers = ctx.GlobalInt(LightMaxPeersFlag.Name)
	}
	if ctx.GlobalIsSet(UltraLightServersFlag.Name) {
		cfg.UltraLightServers = strings.Split(ctx.GlobalString(UltraLightServersFlag.Name), ",")
	}
	if ctx.GlobalIsSet(UltraLightFractionFlag.Name) {
		cfg.UltraLightFraction = ctx.GlobalInt(UltraLightFractionFlag.Name)
	}
	if cfg.UltraLightFraction <= 0 && cfg.UltraLightFraction > 100 {
		log.Error("Ultra light fraction is invalid", "had", cfg.UltraLightFraction, "updated", eth.DefaultConfig.UltraLightFraction)
		cfg.UltraLightFraction = eth.DefaultConfig.UltraLightFraction
	}
	if ctx.GlobalIsSet(UltraLightOnlyAnnounceFlag.Name) {
		cfg.UltraLightOnlyAnnounce = ctx.GlobalBool(UltraLightOnlyAnnounceFlag.Name)
	}
}

// makeDatabaseHandles raises out the number of allowed file handles per process
// for Geth and returns half of the allowance to assign to the database.
func makeDatabaseHandles() int {
	limit, err := fdlimit.Maximum()
	if err != nil {
		Fatalf("Failed to retrieve file descriptor allowance: %v", err)
	}
	raised, err := fdlimit.Raise(uint64(limit))
	if err != nil {
		Fatalf("Failed to raise file descriptor allowance: %v", err)
	}
	return int(raised / 2) // Leave half for networking and other stuff
}

// MakeAddress converts an account specified directly as a hex encoded string or
// a key index in the key store to an internal account representation.
func MakeAddress(ks *keystore.KeyStore, account string) (accounts.Account, error) {
	// If the specified account is a valid address, return it
	if common.IsHexAddress(account) {
		return accounts.Account{Address: common.HexToAddress(account)}, nil
	}
	// Otherwise try to interpret the account as a keystore index
	index, err := strconv.Atoi(account)
	if err != nil || index < 0 {
		return accounts.Account{}, fmt.Errorf("invalid account address or index %q", account)
	}
	log.Warn("-------------------------------------------------------------------")
	log.Warn("Referring to accounts by order in the keystore folder is dangerous!")
	log.Warn("This functionality is deprecated and will be removed in the future!")
	log.Warn("Please use explicit addresses! (can search via `geth account list`)")
	log.Warn("-------------------------------------------------------------------")

	accs := ks.Accounts()
	if len(accs) <= index {
		return accounts.Account{}, fmt.Errorf("index %d higher than number of accounts %d", index, len(accs))
	}
	return accs[index], nil
}

// setEtherbase retrieves the etherbase either from the directly specified
// command line flags or from the keystore if CLI indexed.
func setEtherbase(ctx *cli.Context, ks *keystore.KeyStore, cfg *eth.Config) {
	// Extract the current etherbase, new flag overriding legacy one
	var etherbase string
	if ctx.GlobalIsSet(MinerLegacyEtherbaseFlag.Name) {
		etherbase = ctx.GlobalString(MinerLegacyEtherbaseFlag.Name)
	}
	if ctx.GlobalIsSet(MinerEtherbaseFlag.Name) {
		etherbase = ctx.GlobalString(MinerEtherbaseFlag.Name)
	}
	// Convert the etherbase into an address and configure it
	if etherbase != "" {
		if ks != nil {
			account, err := MakeAddress(ks, etherbase)
			if err != nil {
				Fatalf("Invalid miner etherbase: %v", err)
			}
			cfg.Miner.Etherbase = account.Address
		} else {
			Fatalf("No etherbase configured")
		}
	}
}

// setBLSbase retrieves the blsbase either from the directly specified
// command line flags or from the keystore if CLI indexed.
func setBLSbase(ctx *cli.Context, ks *keystore.KeyStore, cfg *eth.Config) {
	// Extract the current etherbase, new flag overriding legacy one
	var blsbase string
	if ctx.GlobalIsSet(BLSbaseFlag.Name) {
		blsbase = ctx.GlobalString(BLSbaseFlag.Name)
	}
	// Convert the etherbase into an address and configure it
	if blsbase != "" {
		account, err := MakeAddress(ks, blsbase)
		if err != nil {
			Fatalf("Invalid blsbase: %v", err)
		}
		cfg.BLSbase = account.Address
	}
}

// MakePasswordList reads password lines from the file specified by the global --password flag.
func MakePasswordList(ctx *cli.Context) []string {
	path := ctx.GlobalString(PasswordFileFlag.Name)
	if path == "" {
		return nil
	}
	text, err := ioutil.ReadFile(path)
	if err != nil {
		Fatalf("Failed to read password file: %v", err)
	}
	lines := strings.Split(string(text), "\n")
	// Sanitise DOS line endings.
	for i := range lines {
		lines[i] = strings.TrimRight(lines[i], "\r")
	}
	return lines
}

func SetP2PConfig(ctx *cli.Context, cfg *p2p.Config) {
	setNodeKey(ctx, cfg)
	setNAT(ctx, cfg)
	setListenAddress(ctx, cfg)
	setBootstrapNodes(ctx, cfg)
	setBootstrapNodesV5(ctx, cfg)

	cfg.NetworkId = ctx.GlobalUint64(NetworkIdFlag.Name)

	lightClient := ctx.GlobalString(SyncModeFlag.Name) == "light"
	lightServer := (ctx.GlobalInt(LightLegacyServFlag.Name) != 0 || ctx.GlobalInt(LightServeFlag.Name) != 0)

	lightPeers := ctx.GlobalInt(LightLegacyPeersFlag.Name)
	if ctx.GlobalIsSet(LightMaxPeersFlag.Name) {
		lightPeers = ctx.GlobalInt(LightMaxPeersFlag.Name)
	}
	if lightClient && !ctx.GlobalIsSet(LightLegacyPeersFlag.Name) && !ctx.GlobalIsSet(LightMaxPeersFlag.Name) {
		// dynamic default - for clients we use 1/10th of the default for servers
		lightPeers /= 10
	}

	if ctx.GlobalIsSet(MaxPeersFlag.Name) {
		cfg.MaxPeers = ctx.GlobalInt(MaxPeersFlag.Name)
		if lightServer && !ctx.GlobalIsSet(LightLegacyPeersFlag.Name) && !ctx.GlobalIsSet(LightMaxPeersFlag.Name) {
			cfg.MaxPeers += lightPeers
		}
	} else {
		if lightServer {
			cfg.MaxPeers += lightPeers
		}
		if lightClient && (ctx.GlobalIsSet(LightLegacyPeersFlag.Name) || ctx.GlobalIsSet(LightMaxPeersFlag.Name)) && cfg.MaxPeers < lightPeers {
			cfg.MaxPeers = lightPeers
		}
	}
	if !(lightClient || lightServer) {
		lightPeers = 0
	}
	ethPeers := cfg.MaxPeers - lightPeers
	if lightClient {
		ethPeers = 0
	}
	log.Info("Maximum peer count", "ETH", ethPeers, "LES", lightPeers, "total", cfg.MaxPeers)

	if ctx.GlobalIsSet(MaxPendingPeersFlag.Name) {
		cfg.MaxPendingPeers = ctx.GlobalInt(MaxPendingPeersFlag.Name)
	}
	if ctx.GlobalIsSet(NoDiscoverFlag.Name) || lightClient {
		cfg.NoDiscovery = true
	}
	if ctx.GlobalIsSet(PingIPFromPacketFlag.Name) {
		cfg.PingIPFromPacket = true
	}
	if ctx.GlobalIsSet(UseInMemoryDiscoverTable.Name) {
		cfg.UseInMemoryNodeDatabase = true
	}

	// if we're running a light client or server, force enable the v5 peer discovery
	// unless it is explicitly disabled with --nodiscover note that explicitly specifying
	// --v5disc overrides --nodiscover, in which case the later only disables v4 discovery
	forceV5Discovery := (lightClient || lightServer) && !ctx.GlobalBool(NoDiscoverFlag.Name)
	if ctx.GlobalIsSet(DiscoveryV5Flag.Name) {
		cfg.DiscoveryV5 = ctx.GlobalBool(DiscoveryV5Flag.Name)
	} else if forceV5Discovery {
		cfg.DiscoveryV5 = true
	}

	if netrestrict := ctx.GlobalString(NetrestrictFlag.Name); netrestrict != "" {
		list, err := netutil.ParseNetlist(netrestrict)
		if err != nil {
			Fatalf("Option %q: %v", NetrestrictFlag.Name, err)
		}
		cfg.NetRestrict = list
	}

	if ctx.GlobalBool(DeveloperFlag.Name) {
		// --dev mode can't use p2p networking.
		cfg.MaxPeers = 0
		cfg.ListenAddr = ":0"
		cfg.NoDiscovery = true
		cfg.DiscoveryV5 = false
	}
}

// SetNodeConfig applies node-related command line flags to the config.
func SetNodeConfig(ctx *cli.Context, cfg *node.Config) {
	SetP2PConfig(ctx, &cfg.P2P)
	setIPC(ctx, cfg)
	setHTTP(ctx, cfg)
	setGraphQL(ctx, cfg)
	setWS(ctx, cfg)
	setNodeUserIdent(ctx, cfg)
	setDataDir(ctx, cfg)
	setSmartCard(ctx, cfg)

	if ctx.GlobalIsSet(ExternalSignerFlag.Name) {
		cfg.ExternalSigner = ctx.GlobalString(ExternalSignerFlag.Name)
	}

	if ctx.GlobalIsSet(KeyStoreDirFlag.Name) {
		cfg.KeyStoreDir = ctx.GlobalString(KeyStoreDirFlag.Name)
	}
	if ctx.GlobalIsSet(LightKDFFlag.Name) {
		cfg.UseLightweightKDF = ctx.GlobalBool(LightKDFFlag.Name)
	}
	if ctx.GlobalIsSet(NoUSBFlag.Name) {
		cfg.NoUSB = ctx.GlobalBool(NoUSBFlag.Name)
	}
	if ctx.GlobalIsSet(InsecureUnlockAllowedFlag.Name) {
		cfg.InsecureUnlockAllowed = ctx.GlobalBool(InsecureUnlockAllowedFlag.Name)
	}
}

func setSmartCard(ctx *cli.Context, cfg *node.Config) {
	// Skip enabling smartcards if no path is set
	path := ctx.GlobalString(SmartCardDaemonPathFlag.Name)
	if path == "" {
		return
	}
	// Sanity check that the smartcard path is valid
	fi, err := os.Stat(path)
	if err != nil {
		log.Info("Smartcard socket not found, disabling", "err", err)
		return
	}
	if fi.Mode()&os.ModeType != os.ModeSocket {
		log.Error("Invalid smartcard daemon path", "path", path, "type", fi.Mode().String())
		return
	}
	// Smartcard daemon path exists and is a socket, enable it
	cfg.SmartCardDaemonPath = path
}

func setDataDir(ctx *cli.Context, cfg *node.Config) {
	switch {
	case ctx.GlobalIsSet(DataDirFlag.Name):
		cfg.DataDir = ctx.GlobalString(DataDirFlag.Name)
	case ctx.GlobalBool(DeveloperFlag.Name):
		cfg.DataDir = "" // unless explicitly requested, use memory databases
	case ctx.GlobalBool(TestnetFlag.Name) && cfg.DataDir == node.DefaultDataDir():
		cfg.DataDir = filepath.Join(node.DefaultDataDir(), "testnet")
	case ctx.GlobalBool(RinkebyFlag.Name) && cfg.DataDir == node.DefaultDataDir():
		cfg.DataDir = filepath.Join(node.DefaultDataDir(), "rinkeby")
	case ctx.GlobalBool(GoerliFlag.Name) && cfg.DataDir == node.DefaultDataDir():
		cfg.DataDir = filepath.Join(node.DefaultDataDir(), "goerli")
	case ctx.GlobalBool(OttomanFlag.Name) && cfg.DataDir == node.DefaultDataDir():
		cfg.DataDir = filepath.Join(node.DefaultDataDir(), "ottoman")
	}
}

func setTxPool(ctx *cli.Context, cfg *core.TxPoolConfig) {
	if ctx.GlobalIsSet(TxPoolLocalsFlag.Name) {
		locals := strings.Split(ctx.GlobalString(TxPoolLocalsFlag.Name), ",")
		for _, account := range locals {
			if trimmed := strings.TrimSpace(account); !common.IsHexAddress(trimmed) {
				Fatalf("Invalid account in --txpool.locals: %s", trimmed)
			} else {
				cfg.Locals = append(cfg.Locals, common.HexToAddress(account))
			}
		}
	}
	if ctx.GlobalIsSet(TxPoolNoLocalsFlag.Name) {
		cfg.NoLocals = ctx.GlobalBool(TxPoolNoLocalsFlag.Name)
	}
	if ctx.GlobalIsSet(TxPoolJournalFlag.Name) {
		cfg.Journal = ctx.GlobalString(TxPoolJournalFlag.Name)
	}
	if ctx.GlobalIsSet(TxPoolRejournalFlag.Name) {
		cfg.Rejournal = ctx.GlobalDuration(TxPoolRejournalFlag.Name)
	}
	if ctx.GlobalIsSet(TxPoolPriceLimitFlag.Name) {
		cfg.PriceLimit = ctx.GlobalUint64(TxPoolPriceLimitFlag.Name)
	}
	if ctx.GlobalIsSet(TxPoolPriceBumpFlag.Name) {
		cfg.PriceBump = ctx.GlobalUint64(TxPoolPriceBumpFlag.Name)
	}
	if ctx.GlobalIsSet(TxPoolAccountSlotsFlag.Name) {
		cfg.AccountSlots = ctx.GlobalUint64(TxPoolAccountSlotsFlag.Name)
	}
	if ctx.GlobalIsSet(TxPoolGlobalSlotsFlag.Name) {
		cfg.GlobalSlots = ctx.GlobalUint64(TxPoolGlobalSlotsFlag.Name)
	}
	if ctx.GlobalIsSet(TxPoolAccountQueueFlag.Name) {
		cfg.AccountQueue = ctx.GlobalUint64(TxPoolAccountQueueFlag.Name)
	}
	if ctx.GlobalIsSet(TxPoolGlobalQueueFlag.Name) {
		cfg.GlobalQueue = ctx.GlobalUint64(TxPoolGlobalQueueFlag.Name)
	}
	if ctx.GlobalIsSet(TxPoolLifetimeFlag.Name) {
		cfg.Lifetime = ctx.GlobalDuration(TxPoolLifetimeFlag.Name)
	}
}

func setEthash(ctx *cli.Context, cfg *eth.Config) {
	if ctx.GlobalIsSet(EthashCacheDirFlag.Name) {
		cfg.Ethash.CacheDir = ctx.GlobalString(EthashCacheDirFlag.Name)
	}
	if ctx.GlobalIsSet(EthashDatasetDirFlag.Name) {
		cfg.Ethash.DatasetDir = ctx.GlobalString(EthashDatasetDirFlag.Name)
	}
	if ctx.GlobalIsSet(EthashCachesInMemoryFlag.Name) {
		cfg.Ethash.CachesInMem = ctx.GlobalInt(EthashCachesInMemoryFlag.Name)
	}
	if ctx.GlobalIsSet(EthashCachesOnDiskFlag.Name) {
		cfg.Ethash.CachesOnDisk = ctx.GlobalInt(EthashCachesOnDiskFlag.Name)
	}
	if ctx.GlobalIsSet(EthashDatasetsInMemoryFlag.Name) {
		cfg.Ethash.DatasetsInMem = ctx.GlobalInt(EthashDatasetsInMemoryFlag.Name)
	}
	if ctx.GlobalIsSet(EthashDatasetsOnDiskFlag.Name) {
		cfg.Ethash.DatasetsOnDisk = ctx.GlobalInt(EthashDatasetsOnDiskFlag.Name)
	}
}

func setMiner(ctx *cli.Context, cfg *miner.Config) {
	if ctx.GlobalIsSet(MinerNotifyFlag.Name) {
		cfg.Notify = strings.Split(ctx.GlobalString(MinerNotifyFlag.Name), ",")
	}
	if ctx.GlobalIsSet(MinerLegacyExtraDataFlag.Name) {
		cfg.ExtraData = []byte(ctx.GlobalString(MinerLegacyExtraDataFlag.Name))
	}
	if ctx.GlobalIsSet(MinerExtraDataFlag.Name) {
		cfg.ExtraData = []byte(ctx.GlobalString(MinerExtraDataFlag.Name))
	}
	if ctx.GlobalIsSet(MinerLegacyGasTargetFlag.Name) {
		cfg.GasFloor = ctx.GlobalUint64(MinerLegacyGasTargetFlag.Name)
	}
	if ctx.GlobalIsSet(MinerGasTargetFlag.Name) {
		cfg.GasFloor = ctx.GlobalUint64(MinerGasTargetFlag.Name)
	}
	if ctx.GlobalIsSet(MinerGasLimitFlag.Name) {
		cfg.GasCeil = ctx.GlobalUint64(MinerGasLimitFlag.Name)
	}
	if ctx.GlobalIsSet(MinerLegacyGasPriceFlag.Name) {
		cfg.GasPrice = GlobalBig(ctx, MinerLegacyGasPriceFlag.Name)
	}
	if ctx.GlobalIsSet(MinerGasPriceFlag.Name) {
		cfg.GasPrice = GlobalBig(ctx, MinerGasPriceFlag.Name)
	}
	if ctx.GlobalIsSet(MinerRecommitIntervalFlag.Name) {
		cfg.Recommit = ctx.Duration(MinerRecommitIntervalFlag.Name)
	}
	if ctx.GlobalIsSet(MinerNoVerfiyFlag.Name) {
		cfg.Noverify = ctx.Bool(MinerNoVerfiyFlag.Name)
	}
	if ctx.GlobalIsSet(MinerVerificationServiceFlag.Name) {
		cfg.VerificationService = ctx.GlobalString(MinerVerificationServiceFlag.Name)
	}
}

func setWhitelist(ctx *cli.Context, cfg *eth.Config) {
	whitelist := ctx.GlobalString(WhitelistFlag.Name)
	if whitelist == "" {
		return
	}
	cfg.Whitelist = make(map[uint64]common.Hash)
	for _, entry := range strings.Split(whitelist, ",") {
		parts := strings.Split(entry, "=")
		if len(parts) != 2 {
			Fatalf("Invalid whitelist entry: %s", entry)
		}
		number, err := strconv.ParseUint(parts[0], 0, 64)
		if err != nil {
			Fatalf("Invalid whitelist block number %s: %v", parts[0], err)
		}
		var hash common.Hash
		if err = hash.UnmarshalText([]byte(parts[1])); err != nil {
			Fatalf("Invalid whitelist hash %s: %v", parts[1], err)
		}
		cfg.Whitelist[number] = hash
	}
}

func setIstanbul(ctx *cli.Context, stack *node.Node, cfg *eth.Config) {
	if ctx.GlobalIsSet(IstanbulRequestTimeoutFlag.Name) {
		cfg.Istanbul.RequestTimeout = ctx.GlobalUint64(IstanbulRequestTimeoutFlag.Name)
	}
	if ctx.GlobalIsSet(IstanbulBlockPeriodFlag.Name) {
		cfg.Istanbul.BlockPeriod = ctx.GlobalUint64(IstanbulBlockPeriodFlag.Name)
	}
	if ctx.GlobalIsSet(IstanbulProposerPolicyFlag.Name) {
		cfg.Istanbul.ProposerPolicy = istanbul.ProposerPolicy(ctx.GlobalUint64(IstanbulProposerPolicyFlag.Name))
	}
	cfg.Istanbul.ValidatorEnodeDBPath = stack.ResolvePath(cfg.Istanbul.ValidatorEnodeDBPath)
}

// checkExclusive verifies that only a single isntance of the provided flags was
// set by the user. Each flag might optionally be followed by a string type to
// specialize it further.
func CheckExclusive(ctx *cli.Context, args ...interface{}) {
	set := make([]string, 0, 1)
	for i := 0; i < len(args); i++ {
		// Make sure the next argument is a flag and skip if not set
		flag, ok := args[i].(cli.Flag)
		if !ok {
			panic(fmt.Sprintf("invalid argument, not cli.Flag type: %T", args[i]))
		}
		// Check if next arg extends current and expand its name if so
		name := flag.GetName()

		if i+1 < len(args) {
			switch option := args[i+1].(type) {
			case string:
				// Extended flag check, make sure value set doesn't conflict with passed in option
				if ctx.GlobalString(flag.GetName()) == option {
					name += "=" + option
					set = append(set, "--"+name)
				}
				// shift arguments and continue
				i++
				continue

			case cli.Flag:
			default:
				panic(fmt.Sprintf("invalid argument, not cli.Flag or string extension: %T", args[i+1]))
			}
		}
		// Mark the flag if it's set
		if ctx.GlobalIsSet(flag.GetName()) {
			set = append(set, "--"+name)
		}
	}
	if len(set) > 1 {
		Fatalf("Flags %v can't be used at the same time", strings.Join(set, ", "))
	}
}

// SetShhConfig applies shh-related command line flags to the config.
func SetShhConfig(ctx *cli.Context, stack *node.Node, cfg *whisper.Config) {
	if ctx.GlobalIsSet(WhisperMaxMessageSizeFlag.Name) {
		cfg.MaxMessageSize = uint32(ctx.GlobalUint(WhisperMaxMessageSizeFlag.Name))
	}
	if ctx.GlobalIsSet(WhisperMinPOWFlag.Name) {
		cfg.MinimumAcceptedPOW = ctx.GlobalFloat64(WhisperMinPOWFlag.Name)
	}
	if ctx.GlobalIsSet(WhisperRestrictConnectionBetweenLightClientsFlag.Name) {
		cfg.RestrictConnectionBetweenLightClients = true
	}
}

// SetEthConfig applies eth-related command line flags to the config.
func SetEthConfig(ctx *cli.Context, stack *node.Node, cfg *eth.Config) {
	// Avoid conflicting network flags
	CheckExclusive(ctx, DeveloperFlag, TestnetFlag, RinkebyFlag, GoerliFlag, OttomanFlag)
	CheckExclusive(ctx, LightLegacyServFlag, LightServeFlag, SyncModeFlag, "light")
	CheckExclusive(ctx, DeveloperFlag, ExternalSignerFlag) // Can't use both ephemeral unlocked and external signer

	var ks *keystore.KeyStore
	if keystores := stack.AccountManager().Backends(keystore.KeyStoreType); len(keystores) > 0 {
		ks = keystores[0].(*keystore.KeyStore)
	}
	setEtherbase(ctx, ks, cfg)
	setBLSbase(ctx, ks, cfg)
	setTxPool(ctx, &cfg.TxPool)
	setEthash(ctx, cfg)
	setMiner(ctx, &cfg.Miner)
	setWhitelist(ctx, cfg)
<<<<<<< HEAD
	setIstanbul(ctx, cfg)
	setLes(ctx, cfg)
=======
	setIstanbul(ctx, stack, cfg)
>>>>>>> 22001689

	if ctx.GlobalIsSet(SyncModeFlag.Name) {
		cfg.SyncMode = *GlobalTextMarshaler(ctx, SyncModeFlag.Name).(*downloader.SyncMode)
	}
	if ctx.GlobalIsSet(NetworkIdFlag.Name) {
		cfg.NetworkId = ctx.GlobalUint64(NetworkIdFlag.Name)
	}
	if ctx.GlobalIsSet(CacheFlag.Name) || ctx.GlobalIsSet(CacheDatabaseFlag.Name) {
		cfg.DatabaseCache = ctx.GlobalInt(CacheFlag.Name) * ctx.GlobalInt(CacheDatabaseFlag.Name) / 100
	}
	cfg.DatabaseHandles = makeDatabaseHandles()
	if ctx.GlobalIsSet(AncientFlag.Name) {
		cfg.DatabaseFreezer = ctx.GlobalString(AncientFlag.Name)
	}

	if gcmode := ctx.GlobalString(GCModeFlag.Name); gcmode != "full" && gcmode != "archive" {
		Fatalf("--%s must be either 'full' or 'archive'", GCModeFlag.Name)
	}
	cfg.NoPruning = ctx.GlobalString(GCModeFlag.Name) == "archive"
	cfg.NoPrefetch = ctx.GlobalBool(CacheNoPrefetchFlag.Name)

	if ctx.GlobalIsSet(CacheFlag.Name) || ctx.GlobalIsSet(CacheTrieFlag.Name) {
		cfg.TrieCleanCache = ctx.GlobalInt(CacheFlag.Name) * ctx.GlobalInt(CacheTrieFlag.Name) / 100
	}
	if ctx.GlobalIsSet(CacheFlag.Name) || ctx.GlobalIsSet(CacheGCFlag.Name) {
		cfg.TrieDirtyCache = ctx.GlobalInt(CacheFlag.Name) * ctx.GlobalInt(CacheGCFlag.Name) / 100
	}
	if ctx.GlobalIsSet(DocRootFlag.Name) {
		cfg.DocRoot = ctx.GlobalString(DocRootFlag.Name)
	}
<<<<<<< HEAD
=======
	if ctx.GlobalIsSet(MinerLegacyExtraDataFlag.Name) {
		cfg.MinerExtraData = []byte(ctx.GlobalString(MinerLegacyExtraDataFlag.Name))
	}
	if ctx.GlobalIsSet(MinerExtraDataFlag.Name) {
		cfg.MinerExtraData = []byte(ctx.GlobalString(MinerExtraDataFlag.Name))
	}
	if ctx.GlobalIsSet(MinerLegacyGasTargetFlag.Name) {
		cfg.MinerGasFloor = ctx.GlobalUint64(MinerLegacyGasTargetFlag.Name)
	}
	if ctx.GlobalIsSet(MinerGasTargetFlag.Name) {
		cfg.MinerGasFloor = ctx.GlobalUint64(MinerGasTargetFlag.Name)
	}
	if ctx.GlobalIsSet(MinerGasLimitFlag.Name) {
		cfg.MinerGasCeil = ctx.GlobalUint64(MinerGasLimitFlag.Name)
	}
	if ctx.GlobalIsSet(MinerLegacyGasPriceFlag.Name) {
		cfg.MinerGasPrice = GlobalBig(ctx, MinerLegacyGasPriceFlag.Name)
	}
	if ctx.GlobalIsSet(MinerGasPriceFlag.Name) {
		cfg.MinerGasPrice = GlobalBig(ctx, MinerGasPriceFlag.Name)
	}
	if ctx.GlobalIsSet(MinerRecommitIntervalFlag.Name) {
		cfg.MinerRecommit = ctx.Duration(MinerRecommitIntervalFlag.Name)
	}
	if ctx.GlobalIsSet(MinerNoVerfiyFlag.Name) {
		cfg.MinerNoverify = ctx.Bool(MinerNoVerfiyFlag.Name)
	}
>>>>>>> 22001689
	if ctx.GlobalIsSet(VMEnableDebugFlag.Name) {
		// TODO(fjl): force-enable this in --dev mode
		cfg.EnablePreimageRecording = ctx.GlobalBool(VMEnableDebugFlag.Name)
	}

	if ctx.GlobalIsSet(EWASMInterpreterFlag.Name) {
		cfg.EWASMInterpreter = ctx.GlobalString(EWASMInterpreterFlag.Name)
	}

	if ctx.GlobalIsSet(EVMInterpreterFlag.Name) {
		cfg.EVMInterpreter = ctx.GlobalString(EVMInterpreterFlag.Name)
	}
	if ctx.GlobalIsSet(RPCGlobalGasCap.Name) {
		cfg.RPCGasCap = new(big.Int).SetUint64(ctx.GlobalUint64(RPCGlobalGasCap.Name))
	}

	// Override any default configs for hard coded networks.
	switch {
	case ctx.GlobalBool(TestnetFlag.Name):
		if !ctx.GlobalIsSet(NetworkIdFlag.Name) {
			cfg.NetworkId = 3
		}
		cfg.Genesis = core.DefaultTestnetGenesisBlock()
	case ctx.GlobalBool(RinkebyFlag.Name):
		if !ctx.GlobalIsSet(NetworkIdFlag.Name) {
			cfg.NetworkId = 4
		}
		cfg.Genesis = core.DefaultRinkebyGenesisBlock()
	case ctx.GlobalBool(GoerliFlag.Name):
		if !ctx.GlobalIsSet(NetworkIdFlag.Name) {
			cfg.NetworkId = 5
		}
		cfg.Genesis = core.DefaultGoerliGenesisBlock()
	case ctx.GlobalBool(DeveloperFlag.Name):
		if !ctx.GlobalIsSet(NetworkIdFlag.Name) {
			cfg.NetworkId = 1337
		}
		// Create new developer account or reuse existing one
		var (
			developer accounts.Account
			err       error
		)
		if accs := ks.Accounts(); len(accs) > 0 {
			developer = ks.Accounts()[0]
		} else {
			developer, err = ks.NewAccount("")
			if err != nil {
				Fatalf("Failed to create developer account: %v", err)
			}
		}
		if err := ks.Unlock(developer, ""); err != nil {
			Fatalf("Failed to unlock developer account: %v", err)
		}
		log.Info("Using developer account", "address", developer.Address)

		cfg.Genesis = core.DeveloperGenesisBlock(uint64(ctx.GlobalInt(DeveloperPeriodFlag.Name)), developer.Address)
		if !ctx.GlobalIsSet(MinerGasPriceFlag.Name) && !ctx.GlobalIsSet(MinerLegacyGasPriceFlag.Name) {
			cfg.Miner.GasPrice = big.NewInt(1)
		}
	case ctx.GlobalBool(OttomanFlag.Name):
		if !ctx.GlobalIsSet(NetworkIdFlag.Name) {
			cfg.NetworkId = 5
		}
		cfg.Genesis = core.DefaultOttomanGenesisBlock()
	}
}

// SetDashboardConfig applies dashboard related command line flags to the config.
func SetDashboardConfig(ctx *cli.Context, cfg *dashboard.Config) {
	cfg.Host = ctx.GlobalString(DashboardAddrFlag.Name)
	cfg.Port = ctx.GlobalInt(DashboardPortFlag.Name)
	cfg.Refresh = ctx.GlobalDuration(DashboardRefreshFlag.Name)
}

// RegisterEthService adds an Ethereum client to the stack.
func RegisterEthService(stack *node.Node, cfg *eth.Config) {
	var err error
	if !cfg.SyncMode.SyncFullBlockChain() {
		err = stack.Register(func(ctx *node.ServiceContext) (node.Service, error) {
			return les.New(ctx, cfg)
		})
	} else {
		err = stack.Register(func(ctx *node.ServiceContext) (node.Service, error) {
			fullNode, err := eth.New(ctx, cfg)
			if fullNode != nil && cfg.LightServ > 0 {
				ls, _ := les.NewLesServer(fullNode, cfg)
				fullNode.AddLesServer(ls)
			}
			return fullNode, err
		})
	}
	if err != nil {
		Fatalf("Failed to register the Ethereum service: %v", err)
	}
}

// RegisterDashboardService adds a dashboard to the stack.
func RegisterDashboardService(stack *node.Node, cfg *dashboard.Config, commit string) {
	stack.Register(func(ctx *node.ServiceContext) (node.Service, error) {
		return dashboard.New(cfg, commit, ctx.ResolvePath("logs")), nil
	})
}

// RegisterShhService configures Whisper and adds it to the given node.
func RegisterShhService(stack *node.Node, cfg *whisper.Config) {
	if err := stack.Register(func(n *node.ServiceContext) (node.Service, error) {
		return whisper.New(cfg), nil
	}); err != nil {
		Fatalf("Failed to register the Whisper service: %v", err)
	}
}

// RegisterEthStatsService configures the Ethereum Stats daemon and adds it to
// the given node.
func RegisterEthStatsService(stack *node.Node, url string) {
	if err := stack.Register(func(ctx *node.ServiceContext) (node.Service, error) {
		// Retrieve both eth and les services
		var ethServ *eth.Ethereum
		ctx.Service(&ethServ)

		var lesServ *les.LightEthereum
		ctx.Service(&lesServ)

		// Let ethstats use whichever is not nil
		return ethstats.New(url, ethServ, lesServ)
	}); err != nil {
		Fatalf("Failed to register the Ethereum Stats service: %v", err)
	}
}

// RegisterGraphQLService is a utility function to construct a new service and register it against a node.
func RegisterGraphQLService(stack *node.Node, endpoint string, cors, vhosts []string, timeouts rpc.HTTPTimeouts) {
	if err := stack.Register(func(ctx *node.ServiceContext) (node.Service, error) {
		// Try to construct the GraphQL service backed by a full node
		var ethServ *eth.Ethereum
		if err := ctx.Service(&ethServ); err == nil {
			return graphql.New(ethServ.APIBackend, endpoint, cors, vhosts, timeouts)
		}
		// Try to construct the GraphQL service backed by a light node
		var lesServ *les.LightEthereum
		if err := ctx.Service(&lesServ); err == nil {
			return graphql.New(lesServ.ApiBackend, endpoint, cors, vhosts, timeouts)
		}
		// Well, this should not have happened, bail out
		return nil, errors.New("no Ethereum service")
	}); err != nil {
		Fatalf("Failed to register the GraphQL service: %v", err)
	}
}

func SetupMetrics(ctx *cli.Context) {
	if metrics.Enabled {
		log.Info("Enabling metrics collection")
		var (
			enableExport = ctx.GlobalBool(MetricsEnableInfluxDBFlag.Name)
			endpoint     = ctx.GlobalString(MetricsInfluxDBEndpointFlag.Name)
			database     = ctx.GlobalString(MetricsInfluxDBDatabaseFlag.Name)
			username     = ctx.GlobalString(MetricsInfluxDBUsernameFlag.Name)
			password     = ctx.GlobalString(MetricsInfluxDBPasswordFlag.Name)
		)

		if enableExport {
			tagsMap := SplitTagsFlag(ctx.GlobalString(MetricsInfluxDBTagsFlag.Name))

			log.Info("Enabling metrics export to InfluxDB")

			go influxdb.InfluxDBWithTags(metrics.DefaultRegistry, 10*time.Second, endpoint, database, username, password, "geth.", tagsMap)
		}
	}
}

func SplitTagsFlag(tagsFlag string) map[string]string {
	tags := strings.Split(tagsFlag, ",")
	tagsMap := map[string]string{}

	for _, t := range tags {
		if t != "" {
			kv := strings.Split(t, "=")

			if len(kv) == 2 {
				tagsMap[kv[0]] = kv[1]
			}
		}
	}

	return tagsMap
}

// MakeChainDatabase open an LevelDB using the flags passed to the client and will hard crash if it fails.
func MakeChainDatabase(ctx *cli.Context, stack *node.Node) ethdb.Database {
	var (
		cache   = ctx.GlobalInt(CacheFlag.Name) * ctx.GlobalInt(CacheDatabaseFlag.Name) / 100
		handles = makeDatabaseHandles()
	)
	name := "chaindata"
	if ctx.GlobalString(SyncModeFlag.Name) == "light" {
		name = "lightchaindata"
	} else if ctx.GlobalString(SyncModeFlag.Name) == "lightest" {
		name = "lightestchaindata"
	}
	chainDb, err := stack.OpenDatabaseWithFreezer(name, cache, handles, ctx.GlobalString(AncientFlag.Name), "")
	if err != nil {
		Fatalf("Could not open database: %v", err)
	}
	return chainDb
}

func MakeGenesis(ctx *cli.Context) *core.Genesis {
	var genesis *core.Genesis
	switch {
	case ctx.GlobalBool(TestnetFlag.Name):
		genesis = core.DefaultTestnetGenesisBlock()
	case ctx.GlobalBool(RinkebyFlag.Name):
		genesis = core.DefaultRinkebyGenesisBlock()
	case ctx.GlobalBool(GoerliFlag.Name):
		genesis = core.DefaultGoerliGenesisBlock()
	case ctx.GlobalBool(DeveloperFlag.Name):
		Fatalf("Developer chains are ephemeral")
	case ctx.GlobalBool(OttomanFlag.Name):
		genesis = core.DefaultOttomanGenesisBlock()
	}
	return genesis
}

// MakeChain creates a chain manager from set command line flags.
func MakeChain(ctx *cli.Context, stack *node.Node) (chain *core.BlockChain, chainDb ethdb.Database) {
	var err error
	chainDb = MakeChainDatabase(ctx, stack)
	config, _, err := core.SetupGenesisBlock(chainDb, MakeGenesis(ctx))
	if ctx.GlobalString(SyncModeFlag.Name) == "lightest" {
		config.FullHeaderChainAvailable = false
	}
	if err != nil {
		Fatalf("%v", err)
	}
	var engine consensus.Engine
	if config.Clique != nil {
		engine = clique.New(config.Clique, chainDb)
	} else {
		engine = ethash.NewFaker()
		if !ctx.GlobalBool(FakePoWFlag.Name) {
			engine = ethash.New(ethash.Config{
				CacheDir:       stack.ResolvePath(eth.DefaultConfig.Ethash.CacheDir),
				CachesInMem:    eth.DefaultConfig.Ethash.CachesInMem,
				CachesOnDisk:   eth.DefaultConfig.Ethash.CachesOnDisk,
				DatasetDir:     stack.ResolvePath(eth.DefaultConfig.Ethash.DatasetDir),
				DatasetsInMem:  eth.DefaultConfig.Ethash.DatasetsInMem,
				DatasetsOnDisk: eth.DefaultConfig.Ethash.DatasetsOnDisk,
			}, nil, false)
		}
	}
	if gcmode := ctx.GlobalString(GCModeFlag.Name); gcmode != "full" && gcmode != "archive" {
		Fatalf("--%s must be either 'full' or 'archive'", GCModeFlag.Name)
	}
	cache := &core.CacheConfig{
		TrieCleanLimit:      eth.DefaultConfig.TrieCleanCache,
		TrieCleanNoPrefetch: ctx.GlobalBool(CacheNoPrefetchFlag.Name),
		TrieDirtyLimit:      eth.DefaultConfig.TrieDirtyCache,
		TrieDirtyDisabled:   ctx.GlobalString(GCModeFlag.Name) == "archive",
		TrieTimeLimit:       eth.DefaultConfig.TrieTimeout,
	}
	if ctx.GlobalIsSet(CacheFlag.Name) || ctx.GlobalIsSet(CacheTrieFlag.Name) {
		cache.TrieCleanLimit = ctx.GlobalInt(CacheFlag.Name) * ctx.GlobalInt(CacheTrieFlag.Name) / 100
	}
	if ctx.GlobalIsSet(CacheFlag.Name) || ctx.GlobalIsSet(CacheGCFlag.Name) {
		cache.TrieDirtyLimit = ctx.GlobalInt(CacheFlag.Name) * ctx.GlobalInt(CacheGCFlag.Name) / 100
	}
	vmcfg := vm.Config{EnablePreimageRecording: ctx.GlobalBool(VMEnableDebugFlag.Name)}
	chain, err = core.NewBlockChain(chainDb, cache, config, engine, vmcfg, nil)
	if err != nil {
		Fatalf("Can't create BlockChain: %v", err)
	}
	return chain, chainDb
}

// MakeConsolePreloads retrieves the absolute paths for the console JavaScript
// scripts to preload before starting.
func MakeConsolePreloads(ctx *cli.Context) []string {
	// Skip preloading if there's nothing to preload
	if ctx.GlobalString(PreloadJSFlag.Name) == "" {
		return nil
	}
	// Otherwise resolve absolute paths and return them
	var preloads []string

	assets := ctx.GlobalString(JSpathFlag.Name)
	for _, file := range strings.Split(ctx.GlobalString(PreloadJSFlag.Name), ",") {
		preloads = append(preloads, common.AbsolutePath(assets, strings.TrimSpace(file)))
	}
	return preloads
}

// MigrateFlags sets the global flag from a local flag when it's set.
// This is a temporary function used for migrating old command/flags to the
// new format.
//
// e.g. geth account new --keystore /tmp/mykeystore --lightkdf
//
// is equivalent after calling this method with:
//
// geth --keystore /tmp/mykeystore --lightkdf account new
//
// This allows the use of the existing configuration functionality.
// When all flags are migrated this function can be removed and the existing
// configuration functionality must be changed that is uses local flags
func MigrateFlags(action func(ctx *cli.Context) error) func(*cli.Context) error {
	return func(ctx *cli.Context) error {
		for _, name := range ctx.FlagNames() {
			if ctx.IsSet(name) {
				ctx.GlobalSet(name, ctx.String(name))
			}
		}
		return action(ctx)
	}
}<|MERGE_RESOLUTION|>--- conflicted
+++ resolved
@@ -482,14 +482,6 @@
 		Name:  "miner.noverify",
 		Usage: "Disable remote sealing verification",
 	}
-<<<<<<< HEAD
-	MinerVerificationServiceFlag = cli.StringFlag{
-		Name:  "miner.verificationpool",
-		Usage: "URL to the verification service to be used by the miner to attest users' phone numbers",
-		Value: eth.DefaultConfig.Miner.VerificationService,
-	}
-=======
->>>>>>> 22001689
 	// Account settings
 	UnlockedAccountFlag = cli.StringFlag{
 		Name:  "unlock",
@@ -1399,9 +1391,6 @@
 	if ctx.GlobalIsSet(MinerNoVerfiyFlag.Name) {
 		cfg.Noverify = ctx.Bool(MinerNoVerfiyFlag.Name)
 	}
-	if ctx.GlobalIsSet(MinerVerificationServiceFlag.Name) {
-		cfg.VerificationService = ctx.GlobalString(MinerVerificationServiceFlag.Name)
-	}
 }
 
 func setWhitelist(ctx *cli.Context, cfg *eth.Config) {
@@ -1511,12 +1500,8 @@
 	setEthash(ctx, cfg)
 	setMiner(ctx, &cfg.Miner)
 	setWhitelist(ctx, cfg)
-<<<<<<< HEAD
-	setIstanbul(ctx, cfg)
+	setIstanbul(ctx, stack, cfg)
 	setLes(ctx, cfg)
-=======
-	setIstanbul(ctx, stack, cfg)
->>>>>>> 22001689
 
 	if ctx.GlobalIsSet(SyncModeFlag.Name) {
 		cfg.SyncMode = *GlobalTextMarshaler(ctx, SyncModeFlag.Name).(*downloader.SyncMode)
@@ -1547,36 +1532,6 @@
 	if ctx.GlobalIsSet(DocRootFlag.Name) {
 		cfg.DocRoot = ctx.GlobalString(DocRootFlag.Name)
 	}
-<<<<<<< HEAD
-=======
-	if ctx.GlobalIsSet(MinerLegacyExtraDataFlag.Name) {
-		cfg.MinerExtraData = []byte(ctx.GlobalString(MinerLegacyExtraDataFlag.Name))
-	}
-	if ctx.GlobalIsSet(MinerExtraDataFlag.Name) {
-		cfg.MinerExtraData = []byte(ctx.GlobalString(MinerExtraDataFlag.Name))
-	}
-	if ctx.GlobalIsSet(MinerLegacyGasTargetFlag.Name) {
-		cfg.MinerGasFloor = ctx.GlobalUint64(MinerLegacyGasTargetFlag.Name)
-	}
-	if ctx.GlobalIsSet(MinerGasTargetFlag.Name) {
-		cfg.MinerGasFloor = ctx.GlobalUint64(MinerGasTargetFlag.Name)
-	}
-	if ctx.GlobalIsSet(MinerGasLimitFlag.Name) {
-		cfg.MinerGasCeil = ctx.GlobalUint64(MinerGasLimitFlag.Name)
-	}
-	if ctx.GlobalIsSet(MinerLegacyGasPriceFlag.Name) {
-		cfg.MinerGasPrice = GlobalBig(ctx, MinerLegacyGasPriceFlag.Name)
-	}
-	if ctx.GlobalIsSet(MinerGasPriceFlag.Name) {
-		cfg.MinerGasPrice = GlobalBig(ctx, MinerGasPriceFlag.Name)
-	}
-	if ctx.GlobalIsSet(MinerRecommitIntervalFlag.Name) {
-		cfg.MinerRecommit = ctx.Duration(MinerRecommitIntervalFlag.Name)
-	}
-	if ctx.GlobalIsSet(MinerNoVerfiyFlag.Name) {
-		cfg.MinerNoverify = ctx.Bool(MinerNoVerfiyFlag.Name)
-	}
->>>>>>> 22001689
 	if ctx.GlobalIsSet(VMEnableDebugFlag.Name) {
 		// TODO(fjl): force-enable this in --dev mode
 		cfg.EnablePreimageRecording = ctx.GlobalBool(VMEnableDebugFlag.Name)
