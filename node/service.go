// Copyright 2015 The go-ethereum Authors
// This file is part of the go-ethereum library.
//
// The go-ethereum library is free software: you can redistribute it and/or modify
// it under the terms of the GNU Lesser General Public License as published by
// the Free Software Foundation, either version 3 of the License, or
// (at your option) any later version.
//
// The go-ethereum library is distributed in the hope that it will be useful,
// but WITHOUT ANY WARRANTY; without even the implied warranty of
// MERCHANTABILITY or FITNESS FOR A PARTICULAR PURPOSE. See the
// GNU Lesser General Public License for more details.
//
// You should have received a copy of the GNU Lesser General Public License
// along with the go-ethereum library. If not, see <http://www.gnu.org/licenses/>.

package node

import (
<<<<<<< HEAD
	"crypto/ecdsa"
=======
	"path/filepath"
>>>>>>> e76047e9
	"reflect"

	"github.com/ethereum/go-ethereum/accounts"
	"github.com/ethereum/go-ethereum/core/rawdb"
	"github.com/ethereum/go-ethereum/ethdb"
	"github.com/ethereum/go-ethereum/event"
	"github.com/ethereum/go-ethereum/p2p"
	"github.com/ethereum/go-ethereum/rpc"
)

// ServiceContext is a collection of service independent options inherited from
// the protocol stack, that is passed to all constructors to be optionally used;
// as well as utility methods to operate on the service environment.
type ServiceContext struct {
	config         *Config
	services       map[reflect.Type]Service // Index of the already constructed services
	EventMux       *event.TypeMux           // Event multiplexer used for decoupled notifications
	AccountManager *accounts.Manager        // Account manager created by the node.
	Server         *p2p.Server              // The p2p server that is running all the services
}

// OpenDatabase opens an existing database with the given name (or creates one
// if no previous can be found) from within the node's data directory. If the
// node is an ephemeral one, a memory database is returned.
func (ctx *ServiceContext) OpenDatabase(name string, cache int, handles int, namespace string) (ethdb.Database, error) {
	if ctx.config.DataDir == "" {
		return rawdb.NewMemoryDatabase(), nil
	}
	return rawdb.NewLevelDBDatabase(ctx.config.ResolvePath(name), cache, handles, namespace)
}

// OpenDatabaseWithFreezer opens an existing database with the given name (or
// creates one if no previous can be found) from within the node's data directory,
// also attaching a chain freezer to it that moves ancient chain data from the
// database to immutable append-only files. If the node is an ephemeral one, a
// memory database is returned.
func (ctx *ServiceContext) OpenDatabaseWithFreezer(name string, cache int, handles int, freezer string, namespace string) (ethdb.Database, error) {
	if ctx.config.DataDir == "" {
		return rawdb.NewMemoryDatabase(), nil
	}
	root := ctx.config.ResolvePath(name)

	switch {
	case freezer == "":
		freezer = filepath.Join(root, "ancient")
	case !filepath.IsAbs(freezer):
		freezer = ctx.config.ResolvePath(freezer)
	}
	return rawdb.NewLevelDBDatabaseWithFreezer(root, cache, handles, freezer, namespace)
}

// ResolvePath resolves a user path into the data directory if that was relative
// and if the user actually uses persistent storage. It will return an empty string
// for emphemeral storage and the user's own input for absolute paths.
func (ctx *ServiceContext) ResolvePath(path string) string {
	return ctx.config.ResolvePath(path)
}

// Service retrieves a currently running service registered of a specific type.
func (ctx *ServiceContext) Service(service interface{}) error {
	element := reflect.ValueOf(service).Elem()
	if running, ok := ctx.services[element.Type()]; ok {
		element.Set(reflect.ValueOf(running))
		return nil
	}
	return ErrServiceUnknown
}

<<<<<<< HEAD
// NodeKey returns node key from config
func (ctx *ServiceContext) NodeKey() *ecdsa.PrivateKey {
	return ctx.config.NodeKey()
=======
// ExtRPCEnabled returns the indicator whether node enables the external
// RPC(http, ws or graphql).
func (ctx *ServiceContext) ExtRPCEnabled() bool {
	return ctx.config.ExtRPCEnabled()
>>>>>>> e76047e9
}

// ServiceConstructor is the function signature of the constructors needed to be
// registered for service instantiation.
type ServiceConstructor func(ctx *ServiceContext) (Service, error)

// Service is an individual protocol that can be registered into a node.
//
// Notes:
//
// • Service life-cycle management is delegated to the node. The service is allowed to
// initialize itself upon creation, but no goroutines should be spun up outside of the
// Start method.
//
// • Restart logic is not required as the node will create a fresh instance
// every time a service is started.
type Service interface {
	// Protocols retrieves the P2P protocols the service wishes to start.
	Protocols() []p2p.Protocol

	// APIs retrieves the list of RPC descriptors the service provides
	APIs() []rpc.API

	// Start is called after all services have been constructed and the networking
	// layer was also initialized to spawn any goroutines required by the service.
	Start(server *p2p.Server) error

	// Stop terminates all goroutines belonging to the service, blocking until they
	// are all terminated.
	Stop() error
}<|MERGE_RESOLUTION|>--- conflicted
+++ resolved
@@ -17,11 +17,8 @@
 package node
 
 import (
-<<<<<<< HEAD
 	"crypto/ecdsa"
-=======
 	"path/filepath"
->>>>>>> e76047e9
 	"reflect"
 
 	"github.com/ethereum/go-ethereum/accounts"
@@ -90,16 +87,15 @@
 	return ErrServiceUnknown
 }
 
-<<<<<<< HEAD
 // NodeKey returns node key from config
 func (ctx *ServiceContext) NodeKey() *ecdsa.PrivateKey {
 	return ctx.config.NodeKey()
-=======
+}
+
 // ExtRPCEnabled returns the indicator whether node enables the external
 // RPC(http, ws or graphql).
 func (ctx *ServiceContext) ExtRPCEnabled() bool {
 	return ctx.config.ExtRPCEnabled()
->>>>>>> e76047e9
 }
 
 // ServiceConstructor is the function signature of the constructors needed to be
